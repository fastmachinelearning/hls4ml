--- conflicted
+++ resolved
@@ -366,15 +366,10 @@
 
         # Depthwise config
         params = self._default_config_params(node)
-<<<<<<< HEAD
         # Override bias and bias_t since these are zeros in depthwise step of SepConv2D
         params['bias'] = params['zero_bias']
         params['bias_t'] = params['zero_bias_t']
-
-        params['n_filt'] = params['n_chan'] # In depthwise step n_chan == n_filt
-=======
         params['n_filt'] = params['n_chan']  # In depthwise step n_chan == n_filt
->>>>>>> a4b0e0c3
         params['dilation'] = node.get_attr('dilation', 1)
         params['nzeros'] = node.get_weights('depthwise').nzeros
         params['index'] = str(node.index) + '_depthwise'
