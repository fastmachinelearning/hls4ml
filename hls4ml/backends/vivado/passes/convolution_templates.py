--- conflicted
+++ resolved
@@ -131,37 +131,27 @@
         namespace = params['namespace']
 
         if node.get_attr('strategy').lower() == 'latency':
-<<<<<<< HEAD
             if isinstance(node, DepthwiseConv1D):
-                mult_params['dense_function'] = 'DepthwiseDenseLatency'
+                mult_params['dense_function'] = 'nnet::DepthwiseDenseLatency'
             else:
-                mult_params['dense_function'] = 'DenseLatency'
+                mult_params['dense_function'] = 'nnet::DenseLatency'
         elif node.get_attr('strategy').lower() == 'resource':
             if isinstance(node, DepthwiseConv1D):
                 if int(mult_params['reuse_factor']) <= int(mult_params['n_out']):
-                    mult_params['dense_function'] = 'DepthwiseDenseResource_rf_leq_nout'
+                    mult_params['dense_function'] = 'nnet::DepthwiseDenseResource_rf_leq_nout'
                 else:
                     if int(mult_params['reuse_factor']) % int(mult_params['n_out']) == 0:
-                        mult_params['dense_function'] = 'DepthwiseDenseResource_rf_gt_nout_rem0'
+                        mult_params['dense_function'] = 'nnet::DepthwiseDenseResource_rf_gt_nout_rem0'
                     else:
-                        mult_params['dense_function'] = 'DepthwiseDenseResource_rf_gt_nout'
+                        mult_params['dense_function'] = 'nnet::DepthwiseDenseResource_rf_gt_nout'
             else:
                 if int(mult_params['reuse_factor']) <= int(mult_params['n_in']):
-                    mult_params['dense_function'] = 'DenseResource_rf_leq_nin'
+                    mult_params['dense_function'] = 'nnet::DenseResource_rf_leq_nin'
                 else:
                     if int(mult_params['reuse_factor']) % int(mult_params['n_in']) == 0:
-                        mult_params['dense_function'] = 'DenseResource_rf_gt_nin_rem0'
+                        mult_params['dense_function'] = 'nnet::DenseResource_rf_gt_nin_rem0'
                     else:
-                        mult_params['dense_function'] = 'DenseResource_rf_gt_nin'
-=======
-            mult_params['dense_function'] = 'nnet::DenseLatency'
-        elif node.get_attr('strategy').lower() == 'resource':
-            if int(mult_params['reuse_factor']) <= int(mult_params['n_in']):
-                mult_params['dense_function'] = 'nnet::DenseResource_rf_leq_nin'
-            else:
-                mult_params['dense_function'] = 'nnet::DenseResource_rf_gt_nin_rem0'
-            # The 3rd case is never used
->>>>>>> 2287f4d2
+                        mult_params['dense_function'] = 'nnet::DenseResource_rf_gt_nin'
         elif node.get_attr('strategy').lower() == 'resource_unrolled':
             mult_params['dense_function'] = f'{namespace}::dense_resource_unrolled_{node.index}'
 
@@ -286,37 +276,27 @@
 
         namespace = params['namespace']
         if node.get_attr('strategy').lower() == 'latency':
-<<<<<<< HEAD
             if isinstance(node, DepthwiseConv2D):
-                mult_params['dense_function'] = 'DepthwiseDenseLatency'
+                mult_params['dense_function'] = 'nnet::DepthwiseDenseLatency'
             else:
-                mult_params['dense_function'] = 'DenseLatency'
+                mult_params['dense_function'] = 'nnet::DenseLatency'
         elif node.get_attr('strategy').lower() == 'resource':
             if isinstance(node, DepthwiseConv2D):
                 if int(mult_params['reuse_factor']) <= int(mult_params['n_out']):
-                    mult_params['dense_function'] = 'DepthwiseDenseResource_rf_leq_nout'
+                    mult_params['dense_function'] = 'nnet::DepthwiseDenseResource_rf_leq_nout'
                 else:
                     if int(mult_params['reuse_factor']) % int(mult_params['n_out']) == 0:
-                        mult_params['dense_function'] = 'DepthwiseDenseResource_rf_gt_nout_rem0'
+                        mult_params['dense_function'] = 'nnet::DepthwiseDenseResource_rf_gt_nout_rem0'
                     else:
-                        mult_params['dense_function'] = 'DepthwiseDenseResource_rf_gt_nout'
+                        mult_params['dense_function'] = 'nnet::DepthwiseDenseResource_rf_gt_nout'
             else:
                 if int(mult_params['reuse_factor']) <= int(mult_params['n_in']):
-                    mult_params['dense_function'] = 'DenseResource_rf_leq_nin'
+                    mult_params['dense_function'] = 'nnet::DenseResource_rf_leq_nin'
                 else:
                     if int(mult_params['reuse_factor']) % int(mult_params['n_in']) == 0:
-                        mult_params['dense_function'] = 'DenseResource_rf_gt_nin_rem0'
+                        mult_params['dense_function'] = 'nnet::DenseResource_rf_gt_nin_rem0'
                     else:
-                        mult_params['dense_function'] = 'DenseResource_rf_gt_nin'
-=======
-            mult_params['dense_function'] = 'nnet::DenseLatency'
-        elif node.get_attr('strategy').lower() == 'resource':
-            if int(mult_params['reuse_factor']) <= int(mult_params['n_in']):
-                mult_params['dense_function'] = 'nnet::DenseResource_rf_leq_nin'
-            else:
-                mult_params['dense_function'] = 'nnet::DenseResource_rf_gt_nin_rem0'
-            # The 3rd case is never used
->>>>>>> 2287f4d2
+                        mult_params['dense_function'] = 'nnet::DenseResource_rf_gt_nin'
         elif node.get_attr('strategy').lower() == 'resource_unrolled':
             mult_params['dense_function'] = f'{namespace}::dense_resource_unrolled_{node.index}'
 
