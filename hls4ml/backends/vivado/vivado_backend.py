import os
import sys
from warnings import warn

import numpy as np

from hls4ml.backends import FPGABackend
from hls4ml.backends.fpga.fpga_types import APTypeConverter, HLSTypeConverter
from hls4ml.backends.vivado.vivado_types import VivadoArrayVariableConverter
from hls4ml.model.attributes import ChoiceAttribute, ConfigurableAttribute, TypeAttribute
from hls4ml.model.flow import register_flow
from hls4ml.model.layers import (
    GRU,
    LSTM,
    Conv1D,
    Conv2D,
    Dense,
    DepthwiseConv1D,
    DepthwiseConv2D,
    Embedding,
    GarNet,
    GarNetStack,
    Layer,
    LayerNormalization,
    Pooling1D,
    Pooling2D,
    SeparableConv1D,
    SeparableConv2D,
    SimpleRNN,
    Softmax,
    TimeDistributed,
)
from hls4ml.model.optimizer import get_backend_passes, layer_optimizer
from hls4ml.model.types import FixedPrecisionType, IntegerPrecisionType, NamedType, PackedType, RoundingMode, SaturationMode
from hls4ml.report import parse_vivado_report
from hls4ml.utils import attribute_descriptions as descriptions


class VivadoBackend(FPGABackend):
    def __init__(self):
        super().__init__('Vivado')
        self._register_layer_attributes()
        self._register_flows()

    def _register_layer_attributes(self):
        # Add RNN-specific attributes, recurrent_reuse_factor and static implementation
        rnn_layers = [
            SimpleRNN,
            LSTM,
            GRU,
        ]

        for layer in rnn_layers:
            attrs = self.attribute_map.get(layer, [])
            attrs.append(ConfigurableAttribute('recurrent_reuse_factor', default=1, description=descriptions.reuse_factor))
            attrs.append(
                ConfigurableAttribute('static', value_type=bool, default=True, description=descriptions.recurrent_static)
            )
            attrs.append(ConfigurableAttribute('table_size', default=1024, description=descriptions.table_size))
            attrs.append(TypeAttribute('table', default=FixedPrecisionType(18, 8), description=descriptions.table_type))
            self.attribute_map[layer] = attrs

        # Add ParallelizationFactor to Conv1D/2D
        pf_layers = [
            Conv1D,
            Conv2D,
        ]

        for layer in pf_layers:
            attrs = self.attribute_map.get(layer, [])
            attrs.append(ConfigurableAttribute('parallelization_factor', default=1, description=descriptions.conv_pf))
            self.attribute_map[layer] = attrs

        # Add ConvImplementation to Convolution+Pooling layers
        cnn_layers = [Conv1D, Conv2D, SeparableConv1D, SeparableConv2D, DepthwiseConv2D, Pooling1D, Pooling2D]
        for layer in cnn_layers:
            attrs = self.attribute_map.get(layer, [])
            attrs.append(
                ChoiceAttribute(
                    'conv_implementation',
                    choices=['LineBuffer', 'Encoded'],
                    default='LineBuffer',
                    description=descriptions.conv_implementation,
                )
            )
            self.attribute_map[layer] = attrs

<<<<<<< HEAD
        # Add LayerNorm attributes
        ln_layers = [LayerNormalization]
        for layer in ln_layers:
            attrs = self.attribute_map.get(layer, [])
            attrs.append(ConfigurableAttribute('table_range_power2', default=0, description=descriptions.table_range_power2))
            attrs.append(ConfigurableAttribute('table_size', default=4096, description=descriptions.table_size))
            attrs.append(
                TypeAttribute(
                    'table',
                    default=FixedPrecisionType(
                        8, 5, signed=False, rounding_mode=RoundingMode.RND_CONV, saturation_mode=SaturationMode.SAT
                    ),
                    description=descriptions.table_type,
                )
            )
            attrs.append(
                TypeAttribute(
                    'accum',
                    default=FixedPrecisionType(
                        14, 4, signed=True, rounding_mode=RoundingMode.RND_CONV, saturation_mode=SaturationMode.SAT
                    ),
                    description=descriptions.accum_type,
                )
            )
            self.attribute_map[layer] = attrs
=======
        # Add TimeStepLoopParallelism to TimeDistributed
        attrs = self.attribute_map.get(TimeDistributed, [])
        attrs.append(
            ChoiceAttribute(
                'time_step_loop_parallelism',
                choices=['Off', 'Unroll', 'Pipeline'],
                default='Off',
                description=descriptions.time_distributed_loop,
            )
        )
        self.attribute_map[TimeDistributed] = attrs
>>>>>>> 3d4c8f3d

    def _register_flows(self):
        initializers = self._get_layer_initializers()
        init_flow = register_flow('init_layers', initializers, requires=['optimize'], backend=self.name)

        streaming_passes = [
            'vivado:inplace_stream_flatten',  # Inform downstream changed packsize in case of skipping flatten
            'vivado:reshape_stream',
            'vivado:clone_output',
            'vivado:insert_zero_padding_before_conv1d',
            'vivado:insert_zero_padding_before_conv2d',
            'vivado:broadcast_stream',
        ]
        streaming_flow = register_flow('streaming', streaming_passes, requires=[init_flow], backend=self.name)

        quantization_passes = [
            'vivado:merge_batch_norm_quantized_tanh',
            'vivado:quantize_dense_output',
            'fuse_consecutive_batch_normalization',
            'vivado:xnor_pooling',
        ]
        quantization_flow = register_flow('quantization', quantization_passes, requires=[init_flow], backend=self.name)

        optimization_passes = [
            'vivado:remove_final_reshape',
            'vivado:optimize_pointwise_conv',
            'vivado:inplace_parallel_reshape',
            'vivado:inplace_stream_flatten',
            'vivado:skip_softmax',
            'vivado:fix_softmax_table_size',
            'vivado:process_fixed_point_quantizer_layer',
            'infer_precision_types',
        ]
        optimization_flow = register_flow('optimize', optimization_passes, requires=[init_flow], backend=self.name)

        vivado_types = [
            'vivado:transform_types',
            'vivado:register_bram_weights',
            'vivado:generate_conv_streaming_instructions',
            'vivado:apply_resource_strategy',
            'vivado:generate_conv_im2col',
            'vivado:generate_pointwise_conv1_d',
            'vivado:generate_unrolled_dense_resource',
            'vivado:set_pipeline_style',
        ]
        vivado_types_flow = register_flow('specific_types', vivado_types, requires=[init_flow], backend=self.name)

        templates = self._get_layer_templates()
        template_flow = register_flow('apply_templates', self._get_layer_templates, requires=[init_flow], backend=self.name)

        writer_passes = ['make_stamp', 'vivado:write_hls']
        self._writer_flow = register_flow('write', writer_passes, requires=['vivado:ip'], backend=self.name)

        fifo_depth_opt_passes = [
            'vivado:fifo_depth_optimization'
        ] + writer_passes  # After optimization, a new project will be written

        register_flow('fifo_depth_optimization', fifo_depth_opt_passes, requires=['vivado:ip'], backend=self.name)

        all_passes = get_backend_passes(self.name)

        extras = [
            # Ideally this should be empty
            opt_pass
            for opt_pass in all_passes
            if opt_pass
            not in initializers
            + streaming_passes
            + quantization_passes
            + optimization_passes
            + vivado_types
            + templates
            + writer_passes
            + fifo_depth_opt_passes
        ]

        if len(extras) > 0:
            for opt in extras:
                warn(f'WARNING: Optimizer "{opt}" is not part of any flow and will not be executed.')

        ip_flow_requirements = [
            'optimize',
            init_flow,
            streaming_flow,
            quantization_flow,
            optimization_flow,
            vivado_types_flow,
            template_flow,
        ]

        self._default_flow = register_flow('ip', None, requires=ip_flow_requirements, backend=self.name)

    def get_default_flow(self):
        return self._default_flow

    def get_writer_flow(self):
        return self._writer_flow

    def create_initial_config(
        self,
        part='xcvu13p-flga2577-2-e',
        clock_period=5,
        clock_uncertainty='12.5%',
        io_type='io_parallel',
        namespace=None,
        write_weights_txt=True,
        write_tar=False,
        tb_output_stream='both',
        **_,
    ):
        """Create initial configuration of the Vivado backend.

        Args:
            part (str, optional): The FPGA part to be used. Defaults to 'xcvu13p-flga2577-2-e'.
            clock_period (int, optional): The clock period. Defaults to 5.
            clock_uncertainty (str, optional): The clock uncertainty. Defaults to 12.5%.
            io_type (str, optional): Type of implementation used. One of
                'io_parallel' or 'io_stream'. Defaults to 'io_parallel'.
            namespace (str, optional): If defined, place all generated code within a namespace. Defaults to None.
            write_weights_txt (bool, optional): If True, writes weights to .txt files which speeds up compilation.
                Defaults to True.
            write_tar (bool, optional): If True, compresses the output directory into a .tar.gz file. Defaults to False.
            tb_output_stream (str, optional): Controls where to write the output. Options are 'stdout', 'file' and 'both'.
                Defaults to 'both'.

        Returns:
            dict: initial configuration.
        """
        config = {}

        config['Part'] = part if part is not None else 'xcvu13p-flga2577-2-e'
        config['ClockPeriod'] = clock_period if clock_period is not None else 5
        config['ClockUncertainty'] = clock_uncertainty if clock_uncertainty is not None else '12.5%'
        config['IOType'] = io_type if io_type is not None else 'io_parallel'
        config['HLSConfig'] = {}
        config['WriterConfig'] = {
            'Namespace': namespace,
            'WriteWeightsTxt': write_weights_txt,
            'WriteTar': write_tar,
            'TBOutputStream': tb_output_stream,
        }

        return config

    def build(
        self,
        model,
        reset=False,
        csim=True,
        synth=True,
        cosim=False,
        validation=False,
        export=False,
        vsynth=False,
        fifo_opt=False,
    ):
        if 'linux' in sys.platform:
            found = os.system('command -v vivado_hls > /dev/null')
            if found != 0:
                raise Exception('Vivado HLS installation not found. Make sure "vivado_hls" is on PATH.')

        curr_dir = os.getcwd()
        os.chdir(model.config.get_output_dir())
        vivado_cmd = (
            f'vivado_hls -f build_prj.tcl "reset={reset} '
            f'csim={csim} '
            f'synth={synth} '
            f'cosim={cosim} '
            f'validation={validation} '
            f'export={export} '
            f'vsynth={vsynth} '
            f'fifo_opt={fifo_opt}"'
        )
        os.system(vivado_cmd)
        os.chdir(curr_dir)

        return parse_vivado_report(model.config.get_output_dir())

    @layer_optimizer(Layer)
    def init_base_layer(self, layer):
        reuse_factor = layer.model.config.get_reuse_factor(layer)
        layer.set_attr('reuse_factor', reuse_factor)

        target_cycles = layer.model.config.get_target_cycles(layer)
        layer.set_attr('target_cycles', target_cycles)

    @layer_optimizer(Dense)
    def init_dense(self, layer):
        index_t = IntegerPrecisionType(width=1, signed=False)
        compression = layer.model.config.get_compression(layer)
        if layer.model.config.is_resource_strategy(layer):
            n_in, n_out = self.get_layer_mult_size(layer)
            self.set_target_reuse_factor(layer)
            self.set_closest_reuse_factor(layer, n_in, n_out)
            if compression:
                layer.set_attr('strategy', 'compressed')
                index_t = layer.get_weights('weight').type.index_precision
            else:
                layer.set_attr('strategy', 'resource')
        elif layer.model.config.get_strategy(layer).lower() == 'resource_unrolled':
            use_resource_instead = False
            if layer.get_attr('reuse_factor', 1) == 1:
                print(
                    f'Unrolled resource strategy cannot be combined with reuse factor 1 in layer "{layer.name}". '
                    'Using "resource" strategy instead.'
                )
                use_resource_instead = True
            n_in, n_out = self.get_layer_mult_size(layer)
            self.set_target_reuse_factor(layer)
            if use_resource_instead:
                self.set_closest_reuse_factor(layer, n_in, n_out)
                layer.set_attr('strategy', 'resource')
            else:
                self.set_closest_reuse_factor(layer, n_in, n_out, include_max_rf=False)
                layer.set_attr('strategy', 'resource_unrolled')
        else:
            layer.set_attr('strategy', 'latency')
        layer.set_attr('index_t', NamedType(f'layer{layer.index}_index', index_t))

    # TODO consolidate these functions into a single `init_conv`
    @layer_optimizer(Conv1D)
    def init_conv1d(self, layer):
        if len(layer.weights['weight'].data.shape) == 2:  # This can happen if we assign weights of Dense layer to 1x1 Conv1D
            layer.weights['weight'].data = np.expand_dims(layer.weights['weight'].data, axis=(0, 1))

        if layer.model.config.is_resource_strategy(layer):
            layer.set_attr('strategy', 'resource')
            n_in, n_out = self.get_layer_mult_size(layer)
            self.set_target_reuse_factor(layer)
            self.set_closest_reuse_factor(layer, n_in, n_out)
        elif layer.model.config.get_strategy(layer).lower() == 'resource_unrolled':
            use_resource_instead = False
            if layer.get_attr('reuse_factor', 1) == 1:
                print(
                    f'Unrolled resource strategy cannot be combined with reuse factor 1 in layer "{layer.name}".'
                    'Using "resource" strategy instead.'
                )
                use_resource_instead = True
            elif layer.model.config.get_config_value('IOType') == 'io_parallel':
                print(
                    f'Unrolled resource strategy cannot be combined with io_parallel in layer "{layer.name}". '
                    'Using "resource" strategy instead.'
                )
                use_resource_instead = True
            n_in, n_out = self.get_layer_mult_size(layer)
            self.set_target_reuse_factor(layer)
            if use_resource_instead:
                self.set_closest_reuse_factor(layer, n_in, n_out)
                layer.set_attr('strategy', 'resource')
            else:
                self.set_closest_reuse_factor(layer, n_in, n_out, include_max_rf=False)
                layer.set_attr('strategy', 'resource_unrolled')
        else:
            layer.set_attr('strategy', 'latency')

        out_width = layer.get_output_variable().shape[0]

        # Not overriding user parallelization factor, if already set and user has not specified a value
        user_pf = layer.model.config.get_layer_config_value(layer, 'ParallelizationFactor', None)
        layer_pf = layer.get_attr('parallelization_factor', None)
        chosen_pf = user_pf or layer_pf or 1
        if user_pf is not None and layer_pf is not None:
            if user_pf != layer_pf:
                warn(
                    f'For layer {layer.name}, parallelization factor of {layer_pf} is defined in the proxy-model, but is overridden by the user to {user_pf}.'  # noqa: E501
                )

        valid_pf = self.get_valid_conv_partition_splits(1, out_width)
        if chosen_pf not in valid_pf:
            closest_pf = self.get_closest_reuse_factor(valid_pf, chosen_pf)
            valid_pf_str = ','.join(map(str, valid_pf))
            print(
                f'WARNING: Invalid ParallelizationFactor={chosen_pf} in layer "{layer.name}".'
                f'Using ParallelizationFactor={closest_pf} instead. Valid ParallelizationFactor(s): {valid_pf_str}.'
            )
        else:
            closest_pf = chosen_pf
        layer.set_attr('n_partitions', out_width // closest_pf)
        layer.set_attr('parallelization_factor', closest_pf)

        layer.set_attr('implementation', layer.model.config.get_conv_implementation(layer).lower())

    @layer_optimizer(SeparableConv1D)
    def init_sepconv1d(self, layer):
        if layer.model.config.is_resource_strategy(layer):
            layer.set_attr('strategy', 'resource')
            n_in, n_out = self.get_layer_mult_size(layer)
            self.set_closest_reuse_factor(layer, n_in, n_out)
        else:
            layer.set_attr('strategy', 'latency')

        out_width = layer.get_output_variable().shape[0]
        chosen_pf = layer.model.config.get_layer_config_value(layer, 'ParallelizationFactor', 1)
        valid_pf = self.get_valid_conv_partition_splits(1, out_width)
        if chosen_pf not in valid_pf:
            closest_pf = self.get_closest_reuse_factor(valid_pf, chosen_pf)
            valid_pf_str = ','.join(map(str, valid_pf))
            print(
                f'WARNING: Invalid ParallelizationFactor={chosen_pf} in layer "{layer.name}".'
                f'Using ParallelizationFactor={closest_pf} instead. Valid ParallelizationFactor(s): {valid_pf_str}.'
            )
        else:
            closest_pf = chosen_pf
        layer.set_attr('n_partitions', out_width // closest_pf)

        layer.set_attr('implementation', layer.model.config.get_conv_implementation(layer).lower())

        # Set the output type of the depthwise phase
        dw_out_precision, _ = layer.model.config.get_precision(layer, 'dw_output')
        dw_out_name = layer.name + '_dw_out_t'
        if layer.model.config.get_config_value('IOType') == 'io_stream':
            dw_output_t = PackedType(dw_out_name, dw_out_precision, layer.get_attr('n_chan'), n_pack=1)
        else:
            dw_output_t = NamedType(dw_out_name, dw_out_precision)
        layer.set_attr('dw_output_t', dw_output_t)

    @layer_optimizer(DepthwiseConv1D)
    def init_depconv1d(self, layer):
        if layer.model.config.is_resource_strategy(layer):
            layer.set_attr('strategy', 'resource')
            n_in, n_out = self.get_layer_mult_size(layer)
            self.set_closest_reuse_factor(layer, n_in, n_out)
        else:
            layer.set_attr('strategy', 'latency')

        out_width = layer.get_output_variable().shape[0]
        chosen_pf = layer.model.config.get_layer_config_value(layer, 'ParallelizationFactor', 1)
        valid_pf = self.get_valid_conv_partition_splits(1, out_width)
        if chosen_pf not in valid_pf:
            closest_pf = self.get_closest_reuse_factor(valid_pf, chosen_pf)
            valid_pf_str = ','.join(map(str, valid_pf))
            print(
                f'WARNING: Invalid ParallelizationFactor={chosen_pf} in layer "{layer.name}".'
                f'Using ParallelizationFactor={closest_pf} instead. Valid ParallelizationFactor(s): {valid_pf_str}.'
            )
        else:
            closest_pf = chosen_pf
        layer.set_attr('n_partitions', out_width // closest_pf)

        layer.set_attr('implementation', layer.model.config.get_conv_implementation(layer).lower())

    @layer_optimizer(Conv2D)
    def init_conv2d(self, layer):
        if len(layer.weights['weight'].data.shape) == 2:  # This can happen if we assign weights of Dense layer to 1x1 Conv2D
            layer.weights['weight'].data = np.expand_dims(layer.weights['weight'].data, axis=(0, 1))

        if layer.model.config.is_resource_strategy(layer):
            layer.set_attr('strategy', 'resource')
            self.set_target_reuse_factor(layer)
            n_in, n_out = self.get_layer_mult_size(layer)
            self.set_closest_reuse_factor(layer, n_in, n_out)
        elif layer.model.config.get_strategy(layer).lower() == 'resource_unrolled':
            use_resource_instead = False
            if layer.get_attr('reuse_factor', 1) == 1:
                print(
                    f'Unrolled resource strategy cannot be combined with reuse factor 1 in layer "{layer.name}". '
                    'Using "resource" strategy instead.'
                )
                use_resource_instead = True
            elif layer.model.config.get_config_value('IOType') == 'io_parallel':
                print(
                    f'Unrolled resource strategy cannot be combined with io_parallel in layer "{layer.name}". '
                    'Using "resource" strategy instead.'
                )
                use_resource_instead = True
            n_in, n_out = self.get_layer_mult_size(layer)
            self.set_target_reuse_factor(layer)
            if use_resource_instead:
                self.set_closest_reuse_factor(layer, n_in, n_out)
                layer.set_attr('strategy', 'resource')
            else:
                self.set_closest_reuse_factor(layer, n_in, n_out, include_max_rf=False)
                layer.set_attr('strategy', 'resource_unrolled')
        else:
            layer.set_attr('strategy', 'latency')

        out_height = layer.get_output_variable().shape[0]
        out_width = layer.get_output_variable().shape[1]

        # Not overriding user parallelization factor, if already set and user has not specified a value
        user_pf = layer.model.config.get_layer_config_value(layer, 'ParallelizationFactor', None)
        layer_pf = layer.get_attr('parallelization_factor', None)
        chosen_pf = user_pf or layer_pf or 1
        if user_pf is not None and layer_pf is not None:
            if user_pf != layer_pf:
                warn(
                    f'For layer {layer.name}, parallelization factor of {layer_pf} is defined in the proxy-model, but is overridden by the user to {user_pf}.'  # noqa: E501
                )

        valid_pf = self.get_valid_conv_partition_splits(out_height, out_width)
        if chosen_pf not in valid_pf:
            closest_pf = self.get_closest_reuse_factor(valid_pf, chosen_pf)
            valid_pf_str = ','.join(map(str, valid_pf))
            print(
                f'WARNING: Invalid ParallelizationFactor={chosen_pf} in layer "{layer.name}".'
                f'Using ParallelizationFactor={closest_pf} instead. Valid ParallelizationFactor(s): {valid_pf_str}.'
            )
        else:
            closest_pf = chosen_pf
        layer.set_attr('n_partitions', out_height * out_width // closest_pf)
        layer.set_attr('parallelization_factor', closest_pf)

        layer.set_attr('implementation', layer.model.config.get_conv_implementation(layer).lower())

    @layer_optimizer(SeparableConv2D)
    def init_sepconv2d(self, layer):
        if layer.model.config.is_resource_strategy(layer):
            layer.set_attr('strategy', 'resource')
            n_in, n_out = self.get_layer_mult_size(layer)
            self.set_closest_reuse_factor(layer, n_in, n_out)
        else:
            layer.set_attr('strategy', 'latency')

        out_height = layer.get_output_variable().shape[0]
        out_width = layer.get_output_variable().shape[1]
        chosen_pf = layer.model.config.get_layer_config_value(layer, 'ParallelizationFactor', 1)
        valid_pf = self.get_valid_conv_partition_splits(out_height, out_width)
        if chosen_pf not in valid_pf:
            closest_pf = self.get_closest_reuse_factor(valid_pf, chosen_pf)
            valid_pf_str = ','.join(map(str, valid_pf))
            print(
                f'WARNING: Invalid ParallelizationFactor={chosen_pf} in layer "{layer.name}".'
                f'Using ParallelizationFactor={closest_pf} instead. Valid ParallelizationFactor(s): {valid_pf_str}.'
            )
        else:
            closest_pf = chosen_pf

        layer.set_attr('n_partitions', out_height * out_width // closest_pf)
        layer.set_attr('implementation', layer.model.config.get_conv_implementation(layer).lower())

        # Set the output type of the depthwise phase
        dw_out_precision, _ = layer.model.config.get_precision(layer, 'dw_output')
        dw_out_name = layer.name + '_dw_out_t'
        if layer.model.config.get_config_value('IOType') == 'io_stream':
            dw_output_t = PackedType(dw_out_name, dw_out_precision, layer.get_attr('n_chan'), n_pack=1)
        else:
            dw_output_t = NamedType(dw_out_name, dw_out_precision)
        layer.set_attr('dw_output_t', dw_output_t)

    @layer_optimizer(DepthwiseConv2D)
    def init_depconv2d(self, layer):
        if layer.model.config.is_resource_strategy(layer):
            layer.set_attr('strategy', 'resource')
            n_in, n_out = self.get_layer_mult_size(layer)
            self.set_closest_reuse_factor(layer, n_in, n_out)
        else:
            layer.set_attr('strategy', 'latency')

        out_height = layer.get_output_variable().shape[0]
        out_width = layer.get_output_variable().shape[1]
        chosen_pf = layer.model.config.get_layer_config_value(layer, 'ParallelizationFactor', 1)
        valid_pf = self.get_valid_conv_partition_splits(out_height, out_width)
        if chosen_pf not in valid_pf:
            closest_pf = self.get_closest_reuse_factor(valid_pf, chosen_pf)
            valid_pf_str = ','.join(map(str, valid_pf))
            print(
                f'WARNING: Invalid ParallelizationFactor={chosen_pf} in layer "{layer.name}".'
                f'Using ParallelizationFactor={closest_pf} instead. Valid ParallelizationFactor(s): {valid_pf_str}.'
            )
        else:
            closest_pf = chosen_pf
        layer.set_attr('n_partitions', out_height * out_width // closest_pf)

        layer.set_attr('implementation', layer.model.config.get_conv_implementation(layer).lower())

    @layer_optimizer(Pooling1D)
    def init_pooling1d(self, layer):
        layer.set_attr('implementation', layer.model.config.get_conv_implementation(layer).lower())

    @layer_optimizer(Pooling2D)
    def init_pooling2d(self, layer):
        layer.set_attr('implementation', layer.model.config.get_conv_implementation(layer).lower())

    @layer_optimizer(Softmax)
    def init_softmax(self, layer):
        if layer.model.config.get_config_value('IOType') == 'io_parallel':
            assert (
                len(layer.get_input_variable().shape) == 1
            ), 'Softmax with io_parallel strategy cannot be used on multidimensional tensors.'

    @layer_optimizer(Embedding)
    def init_embed(self, layer):
        if layer.attributes['n_in'] is None:
            raise Exception('Input length of Embedding layer must be specified.')

    @layer_optimizer(LSTM)
    def init_lstm(self, layer):
        # TODO Allow getting recurrent reuse factor from the config
        reuse_factor = layer.model.config.get_reuse_factor(layer)
        layer.set_attr('recurrent_reuse_factor', reuse_factor)

        if layer.model.config.is_resource_strategy(layer):
            n_in, n_out, n_in_recr, n_out_recr = self.get_layer_mult_size(layer)
            self.set_closest_reuse_factor(layer, n_in, n_out)
            self.set_closest_reuse_factor(layer, n_in_recr, n_out_recr, attribute='recurrent_reuse_factor')
            layer.set_attr('strategy', 'resource')
        elif layer.model.config.get_strategy(layer).lower() == 'resource_unrolled':
            use_resource_instead = False
            if layer.get_attr('reuse_factor', 1) == 1:
                print(
                    f'Unrolled resource strategy cannot be combined with reuse factor 1 in layer "{layer.name}". '
                    'Using "resource" strategy instead.'
                )
                use_resource_instead = True
            n_in, n_out, n_in_recr, n_out_recr = self.get_layer_mult_size(layer)
            if use_resource_instead:
                self.set_closest_reuse_factor(layer, n_in, n_out)
                self.set_closest_reuse_factor(layer, n_in_recr, n_out_recr, attribute='recurrent_reuse_factor')
                layer.set_attr('strategy', 'resource')
            else:
                self.set_closest_reuse_factor(layer, n_in, n_out, include_max_rf=False)
                self.set_closest_reuse_factor(
                    layer, n_in_recr, n_out_recr, attribute='recurrent_reuse_factor', include_max_rf=False
                )
                layer.set_attr('strategy', 'resource_unrolled')
        else:
            layer.set_attr('strategy', 'latency')

        layer.set_attr('index_t', NamedType(f'layer{layer.index}_index', IntegerPrecisionType(width=1, signed=False)))

    @layer_optimizer(GRU)
    def init_gru(self, layer):
        reuse_factor = layer.model.config.get_reuse_factor(layer)
        layer.set_attr('recurrent_reuse_factor', reuse_factor)

        if layer.model.config.is_resource_strategy(layer):
            n_in, n_out, n_in_recr, n_out_recr = self.get_layer_mult_size(layer)
            self.set_closest_reuse_factor(layer, n_in, n_out)
            self.set_closest_reuse_factor(layer, n_in_recr, n_out_recr, attribute='recurrent_reuse_factor')
            layer.set_attr('strategy', 'resource')
        elif layer.model.config.get_strategy(layer).lower() == 'resource_unrolled':
            use_resource_instead = False
            if layer.get_attr('reuse_factor', 1) == 1:
                print(
                    f'Unrolled resource strategy cannot be combined with reuse factor 1 in layer "{layer.name}". '
                    'Using "resource" strategy instead.'
                )
                use_resource_instead = True
            n_in, n_out, n_in_recr, n_out_recr = self.get_layer_mult_size(layer)
            if use_resource_instead:
                self.set_closest_reuse_factor(layer, n_in, n_out)
                self.set_closest_reuse_factor(layer, n_in_recr, n_out_recr, attribute='recurrent_reuse_factor')
                layer.set_attr('strategy', 'resource')
            else:
                self.set_closest_reuse_factor(layer, n_in, n_out, include_max_rf=False)
                self.set_closest_reuse_factor(
                    layer, n_in_recr, n_out_recr, attribute='recurrent_reuse_factor', include_max_rf=False
                )
                layer.set_attr('strategy', 'resource_unrolled')
        else:
            layer.set_attr('strategy', 'latency')

        layer.set_attr('index_t', NamedType(f'layer{layer.index}_index', IntegerPrecisionType(width=1, signed=False)))

    @layer_optimizer(TimeDistributed)
    def init_time_distributed(self, layer):
        loop_mode = layer.get_attr('time_step_loop_parallelism', 'off').lower()
        if loop_mode == 'unroll' and layer.model.config.get_config_value('IOType') == 'io_stream':
            warn(f'Cannot unroll time step loop in layer "{layer.name}" while using "io_stream".')
            loop_mode = 'off'
        layer.set_attr('time_step_loop_parallelism', loop_mode)

    @layer_optimizer(GarNet)
    def init_garnet(self, layer):
        reuse_factor = layer.attributes['reuse_factor']

        var_converter = VivadoArrayVariableConverter(type_converter=HLSTypeConverter(precision_converter=APTypeConverter()))

        # A bit controversial but we are going to set the partitioning of the input here
        in_layer = layer.model.graph[layer.inputs[0]]
        in_var = layer.get_input_variable(layer.inputs[0])
        partition_factor = in_var.shape[1] * (in_var.shape[0] // reuse_factor)
        in_pragma = ('partition', 'cyclic', partition_factor)
        new_in_var = var_converter.convert(in_var, pragma=in_pragma)
        in_layer.set_attr(layer.inputs[0], new_in_var)

        if layer.attributes['collapse']:
            out_pragma = 'partition'
        else:
            partition_factor = layer._output_features * (layer.attributes['n_vertices'] // reuse_factor)
            out_pragma = ('partition', 'cyclic', partition_factor)

        out_name, out_var = next(iter(layer.variables.items()))
        new_out_var = var_converter.convert(out_var, pragma=out_pragma)

        layer.set_attr(out_name, new_out_var)

    @layer_optimizer(GarNetStack)
    def init_garnet_stack(self, layer):
        self.init_garnet(layer)<|MERGE_RESOLUTION|>--- conflicted
+++ resolved
@@ -85,7 +85,7 @@
             )
             self.attribute_map[layer] = attrs
 
-<<<<<<< HEAD
+
         # Add LayerNorm attributes
         ln_layers = [LayerNormalization]
         for layer in ln_layers:
@@ -111,7 +111,7 @@
                 )
             )
             self.attribute_map[layer] = attrs
-=======
+
         # Add TimeStepLoopParallelism to TimeDistributed
         attrs = self.attribute_map.get(TimeDistributed, [])
         attrs.append(
@@ -123,7 +123,7 @@
             )
         )
         self.attribute_map[TimeDistributed] = attrs
->>>>>>> 3d4c8f3d
+
 
     def _register_flows(self):
         initializers = self._get_layer_initializers()
