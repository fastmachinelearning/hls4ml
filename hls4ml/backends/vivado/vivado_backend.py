import os
import sys
from warnings import warn

import numpy as np

from hls4ml.backends import FPGABackend
from hls4ml.backends.fpga.fpga_types import APTypeConverter, HLSTypeConverter
from hls4ml.backends.vivado.vivado_types import VivadoArrayVariableConverter
from hls4ml.model.attributes import ChoiceAttribute, ConfigurableAttribute, TypeAttribute
from hls4ml.model.flow import register_flow
from hls4ml.model.layers import (
    GRU,
    LSTM,
    Conv1D,
    Conv2D,
    Dense,
    DepthwiseConv1D,
    DepthwiseConv2D,
    Embedding,
    GarNet,
    GarNetStack,
    Layer,
    Pooling1D,
    Pooling2D,
    SeparableConv1D,
    SeparableConv2D,
    SimpleRNN,
    Softmax,
)
from hls4ml.model.optimizer import get_backend_passes, layer_optimizer
from hls4ml.model.types import FixedPrecisionType, IntegerPrecisionType, NamedType, PackedType
from hls4ml.report import parse_vivado_report


class VivadoBackend(FPGABackend):
    def __init__(self):
        super().__init__('Vivado')
        self._register_layer_attributes()
        self._register_flows()

    def _register_layer_attributes(self):
        # Add RNN-specific attributes, recurrent_reuse_factor and static implementation
        rnn_layers = [
            SimpleRNN,
            LSTM,
            GRU,
        ]

        for layer in rnn_layers:
            attrs = self.attribute_map.get(layer, [])
            attrs.append(ConfigurableAttribute('recurrent_reuse_factor', default=1))
            attrs.append(ConfigurableAttribute('static', value_type=bool, default=True))
            attrs.append(ConfigurableAttribute('table_size', default=1024))
            attrs.append(TypeAttribute('table', default=FixedPrecisionType(18, 8)))
            self.attribute_map[layer] = attrs

        # Add ParallelizationFactor to Conv1D/2D
        pf_layers = [
            Conv1D,
            Conv2D,
        ]

        for layer in pf_layers:
            attrs = self.attribute_map.get(layer, [])
            attrs.append(ConfigurableAttribute('parallelization_factor', default=1))
            self.attribute_map[layer] = attrs

        # Add ConvImplementation to Convolution+Pooling layers
        cnn_layers = [Conv1D, Conv2D, SeparableConv1D, SeparableConv2D, DepthwiseConv2D, Pooling1D, Pooling2D]
        for layer in cnn_layers:
            attrs = self.attribute_map.get(layer, [])
            # attrs.append(ConfigurableAttribute('conv_implementation', value_type=str, default='LineBuffer'))
            attrs.append(ChoiceAttribute('conv_implementation', choices=['LineBuffer', 'Encoded'], default='LineBuffer'))
            self.attribute_map[layer] = attrs

    def _register_flows(self):
        initializers = self._get_layer_initializers()
        init_flow = register_flow('init_layers', initializers, requires=['optimize'], backend=self.name)

        streaming_passes = [
            'vivado:reshape_stream',
            'vivado:clone_output',
            'vivado:insert_zero_padding_before_conv1d',
            'vivado:insert_zero_padding_before_conv2d',
            'vivado:broadcast_stream',
        ]
        streaming_flow = register_flow('streaming', streaming_passes, requires=[init_flow], backend=self.name)

        quantization_passes = [
            'vivado:merge_batch_norm_quantized_tanh',
            'vivado:quantize_dense_output',
            'fuse_consecutive_batch_normalization',
            'vivado:xnor_pooling',
        ]
        quantization_flow = register_flow('quantization', quantization_passes, requires=[init_flow], backend=self.name)

        optimization_passes = [
            'vivado:remove_final_reshape',
            'vivado:optimize_pointwise_conv',
            'vivado:inplace_parallel_reshape',
            'vivado:inplace_stream_flatten',
            'vivado:skip_softmax',
            'vivado:fix_softmax_table_size',
            'vivado:process_fixed_point_quantizer_layer',
            'infer_precision_types',
        ]
        optimization_flow = register_flow('optimize', optimization_passes, requires=[init_flow], backend=self.name)

        vivado_types = [
            'vivado:transform_types',
            'vivado:register_bram_weights',
            'vivado:generate_conv_streaming_instructions',
            'vivado:apply_resource_strategy',
            'vivado:generate_conv_im2col',
            'vivado:generate_unrolled_dense_resource',
        ]
        vivado_types_flow = register_flow('specific_types', vivado_types, requires=[init_flow], backend=self.name)

        templates = self._get_layer_templates()
        template_flow = register_flow('apply_templates', self._get_layer_templates, requires=[init_flow], backend=self.name)

        writer_passes = ['make_stamp', 'vivado:write_hls']
        self._writer_flow = register_flow('write', writer_passes, requires=['vivado:ip'], backend=self.name)

        fifo_depth_opt_passes = [
            'vivado:fifo_depth_optimization'
        ] + writer_passes  # After optimization, a new project will be written

        register_flow('fifo_depth_optimization', fifo_depth_opt_passes, requires=['vivado:ip'], backend=self.name)

        all_passes = get_backend_passes(self.name)

        extras = [
            # Ideally this should be empty
            opt_pass
            for opt_pass in all_passes
            if opt_pass
            not in initializers
            + streaming_passes
            + quantization_passes
            + optimization_passes
            + vivado_types
            + templates
            + writer_passes
            + fifo_depth_opt_passes
        ]

        if len(extras) > 0:
            extras_flow = register_flow('extras', extras, requires=[init_flow], backend=self.name)
        else:
            extras_flow = None

        ip_flow_requirements = [
            'optimize',
            init_flow,
            streaming_flow,
            quantization_flow,
            optimization_flow,
            vivado_types_flow,
            extras_flow,
            template_flow,
        ]
        ip_flow_requirements = list(filter(None, ip_flow_requirements))

        self._default_flow = register_flow('ip', None, requires=ip_flow_requirements, backend=self.name)

    def get_default_flow(self):
        return self._default_flow

    def get_writer_flow(self):
        return self._writer_flow

    def create_initial_config(
        self,
        part='xcvu13p-flga2577-2-e',
        clock_period=5,
        clock_uncertainty='12.5%',
        io_type='io_parallel',
        namespace=None,
        write_weights_txt=True,
        write_tar=False,
        **_,
    ):
        """Create initial configuration of the Vivado backend.

        Args:
            part (str, optional): The FPGA part to be used. Defaults to 'xcvu13p-flga2577-2-e'.
            clock_period (int, optional): The clock period. Defaults to 5.
            clock_uncertainty (str, optional): The clock uncertainty. Defaults to 12.5%.
            io_type (str, optional): Type of implementation used. One of
                'io_parallel' or 'io_stream'. Defaults to 'io_parallel'.
            namespace (str, optional): If defined, place all generated code within a namespace. Defaults to None.
            write_weights_txt (bool, optional): If True, writes weights to .txt files which speeds up compilation.
                Defaults to True.
            write_tar (bool, optional): If True, compresses the output directory into a .tar.gz file. Defaults to False.

        Returns:
            dict: initial configuration.
        """
        config = {}

        config['Part'] = part if part is not None else 'xcvu13p-flga2577-2-e'
        config['ClockPeriod'] = clock_period if clock_period is not None else 5
        config['ClockUncertainty'] = clock_uncertainty if clock_uncertainty is not None else '12.5%'
        config['IOType'] = io_type if io_type is not None else 'io_parallel'
        config['HLSConfig'] = {}
        config['WriterConfig'] = {
            'Namespace': namespace,
            'WriteWeightsTxt': write_weights_txt,
            'WriteTar': write_tar,
        }

        return config

    def build(
        self,
        model,
        reset=False,
        csim=True,
        synth=True,
        cosim=False,
        validation=False,
        export=False,
        vsynth=False,
        fifo_opt=False,
    ):
        if 'linux' in sys.platform:
            found = os.system('command -v vivado_hls > /dev/null')
            if found != 0:
                raise Exception('Vivado HLS installation not found. Make sure "vivado_hls" is on PATH.')

        curr_dir = os.getcwd()
        os.chdir(model.config.get_output_dir())
        vivado_cmd = (
            f'vivado_hls -f build_prj.tcl "reset={reset} '
            f'csim={csim} '
            f'synth={synth} '
            f'cosim={cosim} '
            f'validation={validation} '
            f'export={export} '
            f'vsynth={vsynth} '
            f'fifo_opt={fifo_opt}"'
        )
        os.system(vivado_cmd)
        os.chdir(curr_dir)

        return parse_vivado_report(model.config.get_output_dir())

    def _validate_conv_strategy(self, layer):
        if layer.model.config.pipeline_style.lower() != 'dataflow':
            print(f'WARNING: Layer {layer.name} requires "dataflow" pipeline style. Switching to "dataflow" pipeline style.')
            layer.model.config.pipeline_style = 'dataflow'

    @layer_optimizer(Layer)
    def init_base_layer(self, layer):
        reuse_factor = layer.model.config.get_reuse_factor(layer)
        layer.set_attr('reuse_factor', reuse_factor)

        target_cycles = layer.model.config.get_target_cycles(layer)
        layer.set_attr('target_cycles', target_cycles)

    @layer_optimizer(Dense)
    def init_dense(self, layer):
        index_t = IntegerPrecisionType(width=1, signed=False)
        compression = layer.model.config.get_compression(layer)
        if layer.model.config.is_resource_strategy(layer):
            n_in, n_out = self.get_layer_mult_size(layer)
            self.set_target_reuse_factor(layer)
            self.set_closest_reuse_factor(layer, n_in, n_out)
            if compression:
                layer.set_attr('strategy', 'compressed')
                index_t = layer.get_weights('weight').type.index_precision
            else:
                layer.set_attr('strategy', 'resource')
        elif layer.model.config.get_strategy(layer).lower() == 'unrolled':
            use_resource_instead = False
            if layer.get_attr('reuse_factor', 1) == 1:
                print(
                    f'Unrolled strategy cannot be combined with reuse factor 1 in layer "{layer.name}". '
                    'Using "resource" strategy instead.'
                )
                use_resource_instead = True
            n_in, n_out = self.get_layer_mult_size(layer)
            self.set_target_reuse_factor(layer)
            if use_resource_instead:
                self.set_closest_reuse_factor(layer, n_in, n_out)
                layer.set_attr('strategy', 'resource')
            else:
                self.set_closest_reuse_factor(layer, n_in, n_out, include_max_rf=False)
                layer.set_attr('strategy', 'unrolled')
        else:
            layer.set_attr('strategy', 'latency')
        layer.set_attr('index_t', NamedType(f'layer{layer.index}_index', index_t))
        layer.set_attr('dense_resource_implementation', layer.model.config.get_dense_resource_implementation(layer).lower())

    # TODO consolidate these functions into a single `init_conv`
    @layer_optimizer(Conv1D)
    def init_conv1d(self, layer):
        if len(layer.weights['weight'].data.shape) == 2:  # This can happen if we assign weights of Dense layer to 1x1 Conv1D
            layer.weights['weight'].data = np.expand_dims(layer.weights['weight'].data, axis=(0, 1))

        if layer.model.config.is_resource_strategy(layer):
            layer.set_attr('strategy', 'resource')
            n_in, n_out = self.get_layer_mult_size(layer)
            self.set_target_reuse_factor(layer)
            self.set_closest_reuse_factor(layer, n_in, n_out)
        elif layer.model.config.get_strategy(layer).lower() == 'unrolled':
            use_resource_instead = False
            if layer.get_attr('reuse_factor', 1) == 1:
                print(
                    f'Unrolled strategy cannot be combined with reuse factor 1 in layer "{layer.name}".'
                    'Using "resource" strategy instead.'
                )
                use_resource_instead = True
            elif layer.model.config.get_config_value('IOType') == 'io_parallel':
                print(
                    f'Unrolled strategy cannot be combined with io_parallel in layer "{layer.name}". '
                    'Using "resource" strategy instead.'
                )
                use_resource_instead = True
            n_in, n_out = self.get_layer_mult_size(layer)
            self.set_target_reuse_factor(layer)
            if use_resource_instead:
                self.set_closest_reuse_factor(layer, n_in, n_out)
                layer.set_attr('strategy', 'resource')
            else:
                self.set_closest_reuse_factor(layer, n_in, n_out, include_max_rf=False)
                layer.set_attr('strategy', 'unrolled')
        else:
            layer.set_attr('strategy', 'latency')

        out_width = layer.get_output_variable().shape[0]

        # Not overriding user parallelization factor, if already set and user has not specified a value
        user_pf = layer.model.config.get_layer_config_value(layer, 'ParallelizationFactor', None)
        layer_pf = layer.get_attr('parallelization_factor', None)
        chosen_pf = user_pf or layer_pf or 1
        if user_pf is not None and layer_pf is not None:
            if user_pf != layer_pf:
                warn(
                    f'For layer {layer.name}, parallelization factor of {layer_pf} is defined in the proxy-model, but is overridden by the user to {user_pf}.'  # noqa: E501
                )

        valid_pf = self.get_valid_conv_partition_splits(1, out_width)
        if chosen_pf not in valid_pf:
            closest_pf = self.get_closest_reuse_factor(valid_pf, chosen_pf)
            valid_pf_str = ','.join(map(str, valid_pf))
            print(
                f'WARNING: Invalid ParallelizationFactor={chosen_pf} in layer "{layer.name}".'
                f'Using ParallelizationFactor={closest_pf} instead. Valid ParallelizationFactor(s): {valid_pf_str}.'
            )
        else:
            closest_pf = chosen_pf
        layer.set_attr('n_partitions', out_width // closest_pf)
        layer.set_attr('parallelization_factor', closest_pf)

        layer.set_attr('implementation', layer.model.config.get_conv_implementation(layer).lower())

        # TODO - Extend unrolled Dense Resource to Conv1D kernels
        layer.set_attr('dense_resource_implementation', 'standard')

        self._validate_conv_strategy(layer)

    @layer_optimizer(SeparableConv1D)
    def init_sepconv1d(self, layer):
        if layer.model.config.is_resource_strategy(layer):
            layer.set_attr('strategy', 'resource')
            n_in, n_out = self.get_layer_mult_size(layer)
            self.set_closest_reuse_factor(layer, n_in, n_out)
        else:
            layer.set_attr('strategy', 'latency')

        out_width = layer.get_output_variable().shape[0]
        chosen_pf = layer.model.config.get_layer_config_value(layer, 'ParallelizationFactor', 1)
        valid_pf = self.get_valid_conv_partition_splits(1, out_width)
        if chosen_pf not in valid_pf:
            closest_pf = self.get_closest_reuse_factor(valid_pf, chosen_pf)
            valid_pf_str = ','.join(map(str, valid_pf))
            print(
                f'WARNING: Invalid ParallelizationFactor={chosen_pf} in layer "{layer.name}".'
                f'Using ParallelizationFactor={closest_pf} instead. Valid ParallelizationFactor(s): {valid_pf_str}.'
            )
        else:
            closest_pf = chosen_pf
        layer.set_attr('n_partitions', out_width // closest_pf)

        layer.set_attr('implementation', layer.model.config.get_conv_implementation(layer).lower())

        # TODO - Extend unrolled Dense Resource to separable Conv1D
        layer.set_attr('dense_resource_implementation', 'standard')
        # Set the output type of the depthwise phase
        dw_out_precision, _ = layer.model.config.get_precision(layer, 'dw_output')
        dw_out_name = layer.name + '_dw_out_t'
        if layer.model.config.get_config_value('IOType') == 'io_stream':
            dw_output_t = PackedType(dw_out_name, dw_out_precision, layer.get_attr('n_chan'), n_pack=1)
        else:
            dw_output_t = NamedType(dw_out_name, dw_out_precision)
        layer.set_attr('dw_output_t', dw_output_t)

    @layer_optimizer(DepthwiseConv1D)
    def init_depconv1d(self, layer):
        if layer.model.config.is_resource_strategy(layer):
            layer.set_attr('strategy', 'resource')
            n_in, n_out = self.get_layer_mult_size(layer)
            self.set_closest_reuse_factor(layer, n_in, n_out)
        else:
            layer.set_attr('strategy', 'latency')

        out_width = layer.get_output_variable().shape[0]
        chosen_pf = layer.model.config.get_layer_config_value(layer, 'ParallelizationFactor', 1)
        valid_pf = self.get_valid_conv_partition_splits(1, out_width)
        if chosen_pf not in valid_pf:
            closest_pf = self.get_closest_reuse_factor(valid_pf, chosen_pf)
            valid_pf_str = ','.join(map(str, valid_pf))
            print(
                f'WARNING: Invalid ParallelizationFactor={chosen_pf} in layer "{layer.name}".'
                f'Using ParallelizationFactor={closest_pf} instead. Valid ParallelizationFactor(s): {valid_pf_str}.'
            )
        else:
            closest_pf = chosen_pf
        layer.set_attr('n_partitions', out_width // closest_pf)

        layer.set_attr('implementation', layer.model.config.get_conv_implementation(layer).lower())

    @layer_optimizer(Conv2D)
    def init_conv2d(self, layer):
        if len(layer.weights['weight'].data.shape) == 2:  # This can happen if we assign weights of Dense layer to 1x1 Conv2D
            layer.weights['weight'].data = np.expand_dims(layer.weights['weight'].data, axis=(0, 1))

        if layer.model.config.is_resource_strategy(layer):
            layer.set_attr('strategy', 'resource')
            self.set_target_reuse_factor(layer)
            n_in, n_out = self.get_layer_mult_size(layer)
            self.set_closest_reuse_factor(layer, n_in, n_out)
        elif layer.model.config.get_strategy(layer).lower() == 'unrolled':
            use_resource_instead = False
            if layer.get_attr('reuse_factor', 1) == 1:
                print(
                    f'Unrolled strategy cannot be combined with reuse factor 1 in layer "{layer.name}". '
                    'Using "resource" strategy instead.'
                )
                use_resource_instead = True
            elif layer.model.config.get_config_value('IOType') == 'io_parallel':
                print(
                    f'Unrolled strategy cannot be combined with io_parallel in layer "{layer.name}". '
                    'Using "resource" strategy instead.'
                )
                use_resource_instead = True
            n_in, n_out = self.get_layer_mult_size(layer)
            self.set_target_reuse_factor(layer)
            if use_resource_instead:
                self.set_closest_reuse_factor(layer, n_in, n_out)
                layer.set_attr('strategy', 'resource')
            else:
                self.set_closest_reuse_factor(layer, n_in, n_out, include_max_rf=False)
                layer.set_attr('strategy', 'unrolled')
        else:
            layer.set_attr('strategy', 'latency')

        out_height = layer.get_output_variable().shape[0]
        out_width = layer.get_output_variable().shape[1]

        # Not overriding user parallelization factor, if already set and user has not specified a value
        user_pf = layer.model.config.get_layer_config_value(layer, 'ParallelizationFactor', None)
        layer_pf = layer.get_attr('parallelization_factor', None)
        chosen_pf = user_pf or layer_pf or 1
        if user_pf is not None and layer_pf is not None:
            if user_pf != layer_pf:
                warn(
                    f'For layer {layer.name}, parallelization factor of {layer_pf} is defined in the proxy-model, but is overridden by the user to {user_pf}.'  # noqa: E501
                )

        valid_pf = self.get_valid_conv_partition_splits(out_height, out_width)
        if chosen_pf not in valid_pf:
            closest_pf = self.get_closest_reuse_factor(valid_pf, chosen_pf)
            valid_pf_str = ','.join(map(str, valid_pf))
            print(
                f'WARNING: Invalid ParallelizationFactor={chosen_pf} in layer "{layer.name}".'
                f'Using ParallelizationFactor={closest_pf} instead. Valid ParallelizationFactor(s): {valid_pf_str}.'
            )
        else:
            closest_pf = chosen_pf
<<<<<<< HEAD
=======
        layer.set_attr('n_partitions', out_height * out_width // closest_pf)
        layer.set_attr('parallelization_factor', closest_pf)
>>>>>>> 2898ab2f

        layer.set_attr('n_partitions', out_height * out_width // closest_pf)
        layer.set_attr('implementation', layer.model.config.get_conv_implementation(layer).lower())
        layer.set_attr('dense_resource_implementation', layer.model.config.get_dense_resource_implementation(layer).lower())

        self._validate_conv_strategy(layer)

    @layer_optimizer(SeparableConv2D)
    def init_sepconv2d(self, layer):
        if layer.model.config.is_resource_strategy(layer):
            layer.set_attr('strategy', 'resource')
            n_in, n_out = self.get_layer_mult_size(layer)
            self.set_closest_reuse_factor(layer, n_in, n_out)
        else:
            layer.set_attr('strategy', 'latency')

        out_height = layer.get_output_variable().shape[0]
        out_width = layer.get_output_variable().shape[1]
        chosen_pf = layer.model.config.get_layer_config_value(layer, 'ParallelizationFactor', 1)
        valid_pf = self.get_valid_conv_partition_splits(out_height, out_width)
        if chosen_pf not in valid_pf:
            closest_pf = self.get_closest_reuse_factor(valid_pf, chosen_pf)
            valid_pf_str = ','.join(map(str, valid_pf))
            print(
                f'WARNING: Invalid ParallelizationFactor={chosen_pf} in layer "{layer.name}".'
                f'Using ParallelizationFactor={closest_pf} instead. Valid ParallelizationFactor(s): {valid_pf_str}.'
            )
        else:
            closest_pf = chosen_pf
        layer.set_attr('n_partitions', out_height * out_width // closest_pf)

        layer.set_attr('implementation', layer.model.config.get_conv_implementation(layer).lower())

        # TODO - Extend unrolled Dense Resource to separable Conv2D
        layer.set_attr('dense_resource_implementation', 'standard')
        # Set the output type of the depthwise phase
        dw_out_precision, _ = layer.model.config.get_precision(layer, 'dw_output')
        dw_out_name = layer.name + '_dw_out_t'
        if layer.model.config.get_config_value('IOType') == 'io_stream':
            dw_output_t = PackedType(dw_out_name, dw_out_precision, layer.get_attr('n_chan'), n_pack=1)
        else:
            dw_output_t = NamedType(dw_out_name, dw_out_precision)
        layer.set_attr('dw_output_t', dw_output_t)

    @layer_optimizer(DepthwiseConv2D)
    def init_depconv2d(self, layer):
        if layer.model.config.is_resource_strategy(layer):
            layer.set_attr('strategy', 'resource')
            n_in, n_out = self.get_layer_mult_size(layer)
            self.set_closest_reuse_factor(layer, n_in, n_out)
        else:
            layer.set_attr('strategy', 'latency')

        out_height = layer.get_output_variable().shape[0]
        out_width = layer.get_output_variable().shape[1]
        chosen_pf = layer.model.config.get_layer_config_value(layer, 'ParallelizationFactor', 1)
        valid_pf = self.get_valid_conv_partition_splits(out_height, out_width)
        if chosen_pf not in valid_pf:
            closest_pf = self.get_closest_reuse_factor(valid_pf, chosen_pf)
            valid_pf_str = ','.join(map(str, valid_pf))
            print(
                f'WARNING: Invalid ParallelizationFactor={chosen_pf} in layer "{layer.name}".'
                f'Using ParallelizationFactor={closest_pf} instead. Valid ParallelizationFactor(s): {valid_pf_str}.'
            )
        else:
            closest_pf = chosen_pf
        layer.set_attr('n_partitions', out_height * out_width // closest_pf)

<<<<<<< HEAD
        # TODO - Extend unrolled Dense Resource to depthwise Conv2D
        layer.set_attr('dense_resource_implementation', 'standard')

    def _set_pooling_accum_t(self, layer, pool_size):
        extra_bits = ceil_log2(pool_size)
        accum_t = layer.get_attr('accum_t')
        accum_t.precision.width += extra_bits * 2
        if isinstance(accum_t.precision, FixedPrecisionType):
            accum_t.precision.integer += extra_bits
=======
        layer.set_attr('implementation', layer.model.config.get_conv_implementation(layer).lower())
>>>>>>> 2898ab2f

    @layer_optimizer(Pooling1D)
    def init_pooling1d(self, layer):
        layer.set_attr('implementation', layer.model.config.get_conv_implementation(layer).lower())

    @layer_optimizer(Pooling2D)
    def init_pooling2d(self, layer):
        layer.set_attr('implementation', layer.model.config.get_conv_implementation(layer).lower())

    @layer_optimizer(Softmax)
    def init_softmax(self, layer):
        if layer.model.config.get_config_value('IOType') == 'io_parallel':
            assert (
                len(layer.get_input_variable().shape) == 1
            ), 'Softmax with io_parallel strategy cannot be used on multidimensional tensors.'

    @layer_optimizer(Embedding)
    def init_embed(self, layer):
        if layer.attributes['n_in'] is None:
            raise Exception('Input length of Embedding layer must be specified.')

    @layer_optimizer(LSTM)
    def init_lstm(self, layer):
        # TODO Allow getting recurrent reuse factor from the config
        reuse_factor = layer.model.config.get_reuse_factor(layer)
        layer.set_attr('recurrent_reuse_factor', reuse_factor)

        if layer.model.config.is_resource_strategy(layer):
            n_in, n_out, n_in_recr, n_out_recr = self.get_layer_mult_size(layer)
            self.set_closest_reuse_factor(layer, n_in, n_out)
            self.set_closest_reuse_factor(layer, n_in_recr, n_out_recr, attribute='recurrent_reuse_factor')
            layer.set_attr('strategy', 'resource')
        elif layer.model.config.get_strategy(layer).lower() == 'unrolled':
            use_resource_instead = False
            if layer.get_attr('reuse_factor', 1) == 1:
                print(
                    f'Unrolled strategy cannot be combined with reuse factor 1 in layer "{layer.name}". '
                    'Using "resource" strategy instead.'
                )
                use_resource_instead = True
            n_in, n_out, n_in_recr, n_out_recr = self.get_layer_mult_size(layer)
            if use_resource_instead:
                self.set_closest_reuse_factor(layer, n_in, n_out)
                layer.set_attr('strategy', 'resource')
            else:
                self.set_closest_reuse_factor(
                    layer, n_in_recr, n_out_recr, attribute='recurrent_reuse_factor', include_max_rf=False
                )
                layer.set_attr('strategy', 'unrolled')
        else:
            layer.set_attr('strategy', 'latency')

        layer.set_attr('index_t', NamedType(f'layer{layer.index}_index', IntegerPrecisionType(width=1, signed=False)))

        # TODO - Extend unrolled Dense Resource to recurrent kernels
        layer.set_attr('dense_resource_implementation', 'standard')

    @layer_optimizer(GRU)
    def init_gru(self, layer):
        reuse_factor = layer.model.config.get_reuse_factor(layer)
        layer.set_attr('recurrent_reuse_factor', reuse_factor)

        if layer.model.config.is_resource_strategy(layer):
            n_in, n_out, n_in_recr, n_out_recr = self.get_layer_mult_size(layer)
            self.set_closest_reuse_factor(layer, n_in, n_out)
            self.set_closest_reuse_factor(layer, n_in_recr, n_out_recr, attribute='recurrent_reuse_factor')
            layer.set_attr('strategy', 'resource')
        elif layer.model.config.get_strategy(layer).lower() == 'unrolled':
            use_resource_instead = False
            if layer.get_attr('reuse_factor', 1) == 1:
                print(
                    f'Unrolled strategy cannot be combined with reuse factor 1 in layer "{layer.name}". '
                    'Using "resource" strategy instead.'
                )
                use_resource_instead = True
            n_in, n_out, n_in_recr, n_out_recr = self.get_layer_mult_size(layer)
            if use_resource_instead:
                self.set_closest_reuse_factor(layer, n_in, n_out)
                layer.set_attr('strategy', 'resource')
            else:
                self.set_closest_reuse_factor(
                    layer, n_in_recr, n_out_recr, attribute='recurrent_reuse_factor', include_max_rf=False
                )
                layer.set_attr('strategy', 'unrolled')
        else:
            layer.set_attr('strategy', 'latency')

        layer.set_attr('index_t', NamedType(f'layer{layer.index}_index', IntegerPrecisionType(width=1, signed=False)))

        # TODO - Extend unrolled Dense Resource to recurrent kernels
        layer.set_attr('dense_resource_implementation', 'standard')

    @layer_optimizer(GarNet)
    def init_garnet(self, layer):
        reuse_factor = layer.attributes['reuse_factor']

        var_converter = VivadoArrayVariableConverter(type_converter=HLSTypeConverter(precision_converter=APTypeConverter()))

        # A bit controversial but we are going to set the partitioning of the input here
        in_layer = layer.model.graph[layer.inputs[0]]
        in_var = layer.get_input_variable(layer.inputs[0])
        partition_factor = in_var.shape[1] * (in_var.shape[0] // reuse_factor)
        in_pragma = ('partition', 'cyclic', partition_factor)
        new_in_var = var_converter.convert(in_var, pragma=in_pragma)
        in_layer.set_attr(layer.inputs[0], new_in_var)

        if layer.attributes['collapse']:
            out_pragma = 'partition'
        else:
            partition_factor = layer._output_features * (layer.attributes['n_vertices'] // reuse_factor)
            out_pragma = ('partition', 'cyclic', partition_factor)

        out_name, out_var = next(iter(layer.variables.items()))
        new_out_var = var_converter.convert(out_var, pragma=out_pragma)

        layer.set_attr(out_name, new_out_var)

    @layer_optimizer(GarNetStack)
    def init_garnet_stack(self, layer):
        self.init_garnet(layer)<|MERGE_RESOLUTION|>--- conflicted
+++ resolved
@@ -357,9 +357,6 @@
 
         layer.set_attr('implementation', layer.model.config.get_conv_implementation(layer).lower())
 
-        # TODO - Extend unrolled Dense Resource to Conv1D kernels
-        layer.set_attr('dense_resource_implementation', 'standard')
-
         self._validate_conv_strategy(layer)
 
     @layer_optimizer(SeparableConv1D)
@@ -387,8 +384,6 @@
 
         layer.set_attr('implementation', layer.model.config.get_conv_implementation(layer).lower())
 
-        # TODO - Extend unrolled Dense Resource to separable Conv1D
-        layer.set_attr('dense_resource_implementation', 'standard')
         # Set the output type of the depthwise phase
         dw_out_precision, _ = layer.model.config.get_precision(layer, 'dw_output')
         dw_out_name = layer.name + '_dw_out_t'
@@ -481,15 +476,10 @@
             )
         else:
             closest_pf = chosen_pf
-<<<<<<< HEAD
-=======
         layer.set_attr('n_partitions', out_height * out_width // closest_pf)
         layer.set_attr('parallelization_factor', closest_pf)
->>>>>>> 2898ab2f
-
-        layer.set_attr('n_partitions', out_height * out_width // closest_pf)
-        layer.set_attr('implementation', layer.model.config.get_conv_implementation(layer).lower())
-        layer.set_attr('dense_resource_implementation', layer.model.config.get_dense_resource_implementation(layer).lower())
+
+        layer.set_attr('implementation', layer.model.config.get_conv_implementation(layer).lower())
 
         self._validate_conv_strategy(layer)
 
@@ -515,12 +505,10 @@
             )
         else:
             closest_pf = chosen_pf
+
         layer.set_attr('n_partitions', out_height * out_width // closest_pf)
-
-        layer.set_attr('implementation', layer.model.config.get_conv_implementation(layer).lower())
-
-        # TODO - Extend unrolled Dense Resource to separable Conv2D
-        layer.set_attr('dense_resource_implementation', 'standard')
+        layer.set_attr('implementation', layer.model.config.get_conv_implementation(layer).lower())
+
         # Set the output type of the depthwise phase
         dw_out_precision, _ = layer.model.config.get_precision(layer, 'dw_output')
         dw_out_name = layer.name + '_dw_out_t'
@@ -554,19 +542,7 @@
             closest_pf = chosen_pf
         layer.set_attr('n_partitions', out_height * out_width // closest_pf)
 
-<<<<<<< HEAD
-        # TODO - Extend unrolled Dense Resource to depthwise Conv2D
-        layer.set_attr('dense_resource_implementation', 'standard')
-
-    def _set_pooling_accum_t(self, layer, pool_size):
-        extra_bits = ceil_log2(pool_size)
-        accum_t = layer.get_attr('accum_t')
-        accum_t.precision.width += extra_bits * 2
-        if isinstance(accum_t.precision, FixedPrecisionType):
-            accum_t.precision.integer += extra_bits
-=======
-        layer.set_attr('implementation', layer.model.config.get_conv_implementation(layer).lower())
->>>>>>> 2898ab2f
+        layer.set_attr('implementation', layer.model.config.get_conv_implementation(layer).lower())
 
     @layer_optimizer(Pooling1D)
     def init_pooling1d(self, layer):
@@ -621,9 +597,6 @@
 
         layer.set_attr('index_t', NamedType(f'layer{layer.index}_index', IntegerPrecisionType(width=1, signed=False)))
 
-        # TODO - Extend unrolled Dense Resource to recurrent kernels
-        layer.set_attr('dense_resource_implementation', 'standard')
-
     @layer_optimizer(GRU)
     def init_gru(self, layer):
         reuse_factor = layer.model.config.get_reuse_factor(layer)
@@ -656,9 +629,6 @@
 
         layer.set_attr('index_t', NamedType(f'layer{layer.index}_index', IntegerPrecisionType(width=1, signed=False)))
 
-        # TODO - Extend unrolled Dense Resource to recurrent kernels
-        layer.set_attr('dense_resource_implementation', 'standard')
-
     @layer_optimizer(GarNet)
     def init_garnet(self, layer):
         reuse_factor = layer.attributes['reuse_factor']
