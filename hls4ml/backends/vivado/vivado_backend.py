--- conflicted
+++ resolved
@@ -175,13 +175,9 @@
     def get_writer_flow(self):
         return self._writer_flow
 
-<<<<<<< HEAD
     def create_initial_config(
-        self, part='xcku115-flvb2104-2-i', clock_period=5, clock_uncertainty='12.5%', io_type='io_parallel'
+        self, part='xcvu13p-flga2577-2-e', clock_period=5, clock_uncertainty='12.5%', io_type='io_parallel'
     ):
-=======
-    def create_initial_config(self, part='xcvu13p-flga2577-2-e', clock_period=5, io_type='io_parallel'):
->>>>>>> eb70a61d
         config = {}
 
         config['Part'] = part if part is not None else 'xcvu13p-flga2577-2-e'
