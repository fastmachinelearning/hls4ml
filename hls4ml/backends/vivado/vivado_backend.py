import os
import sys
from warnings import warn

import numpy as np

from hls4ml.backends import FPGABackend
from hls4ml.backends.fpga.fpga_types import APTypeConverter, HLSTypeConverter
from hls4ml.backends.vivado.vivado_types import VivadoArrayVariableConverter
from hls4ml.model.attributes import ChoiceAttribute, ConfigurableAttribute, TypeAttribute
from hls4ml.model.flow import register_flow
from hls4ml.model.layers import (
    GRU,
    LSTM,
    Conv1D,
    Conv2D,
    Dense,
    DepthwiseConv1D,
    DepthwiseConv2D,
    Embedding,
    GarNet,
    GarNetStack,
    Layer,
    Pooling1D,
    Pooling2D,
    SeparableConv1D,
    SeparableConv2D,
    SimpleRNN,
    Softmax,
)
from hls4ml.model.optimizer import get_backend_passes, layer_optimizer
from hls4ml.model.types import FixedPrecisionType, IntegerPrecisionType, NamedType, PackedType
from hls4ml.report import parse_vivado_report


class VivadoBackend(FPGABackend):
    def __init__(self):
        super().__init__('Vivado')
        self._register_layer_attributes()
        self._register_flows()

    def _register_layer_attributes(self):
        # Add RNN-specific attributes, recurrent_reuse_factor and static implementation
        rnn_layers = [
            SimpleRNN,
            LSTM,
            GRU,
        ]

        for layer in rnn_layers:
            attrs = self.attribute_map.get(layer, [])
            attrs.append(ConfigurableAttribute('recurrent_reuse_factor', default=1))
            attrs.append(ConfigurableAttribute('static', value_type=bool, default=True))
            attrs.append(ConfigurableAttribute('table_size', default=1024))
            attrs.append(TypeAttribute('table', default=FixedPrecisionType(18, 8)))
            self.attribute_map[layer] = attrs

        # Add ParallelizationFactor to Conv1D/2D
        pf_layers = [
            Conv1D,
            Conv2D,
        ]

        for layer in pf_layers:
            attrs = self.attribute_map.get(layer, [])
            attrs.append(ConfigurableAttribute('parallelization_factor', default=1))
            self.attribute_map[layer] = attrs

        # Add ConvImplementation to Convolution+Pooling layers
        cnn_layers = [Conv1D, Conv2D, SeparableConv1D, SeparableConv2D, DepthwiseConv2D, Pooling1D, Pooling2D]

        for layer in cnn_layers:
            attrs = self.attribute_map.get(layer, [])
            # attrs.append(ConfigurableAttribute('conv_implementation', value_type=str, default='LineBuffer'))
            attrs.append(ChoiceAttribute('conv_implementation', choices=['LineBuffer', 'Encoded'], default='LineBuffer'))
            self.attribute_map[layer] = attrs

    def _register_flows(self):
        initializers = self._get_layer_initializers()
        init_flow = register_flow('init_layers', initializers, requires=['optimize'], backend=self.name)

        streaming_passes = [
            'vivado:reshape_stream',
            'vivado:clone_output',
            'vivado:insert_zero_padding_before_conv1d',
            'vivado:insert_zero_padding_before_conv2d',
            'vivado:broadcast_stream',
        ]
        streaming_flow = register_flow('streaming', streaming_passes, requires=[init_flow], backend=self.name)

        quantization_passes = [
            'vivado:merge_batch_norm_quantized_tanh',
            'vivado:quantize_dense_output',
            'fuse_consecutive_batch_normalization',
            'vivado:xnor_pooling',
        ]
        quantization_flow = register_flow('quantization', quantization_passes, requires=[init_flow], backend=self.name)

        optimization_passes = [
            'vivado:remove_final_reshape',
            'vivado:optimize_pointwise_conv',
            'vivado:inplace_parallel_reshape',
            'vivado:inplace_stream_flatten',
            'vivado:skip_softmax',
<<<<<<< HEAD
=======
            'vivado:fix_softmax_table_size',
            'vivado:process_fixed_point_quantizer_layer',
>>>>>>> 2898ab2f
            'infer_precision_types',
        ]
        optimization_flow = register_flow('optimize', optimization_passes, requires=[init_flow], backend=self.name)

        vivado_types = [
            'vivado:transform_types',
            'vivado:register_bram_weights',
            'vivado:generate_conv_streaming_instructions',
            'vivado:apply_resource_strategy',
            'vivado:generate_conv_im2col',
        ]
        vivado_types_flow = register_flow('specific_types', vivado_types, requires=[init_flow], backend=self.name)

        templates = self._get_layer_templates()
        template_flow = register_flow('apply_templates', self._get_layer_templates, requires=[init_flow], backend=self.name)

        writer_passes = ['make_stamp', 'vivado:write_hls']
        self._writer_flow = register_flow('write', writer_passes, requires=['vivado:ip'], backend=self.name)

        fifo_depth_opt_passes = [
            'vivado:fifo_depth_optimization'
        ] + writer_passes  # After optimization, a new project will be written

        register_flow('fifo_depth_optimization', fifo_depth_opt_passes, requires=['vivado:ip'], backend=self.name)

        all_passes = get_backend_passes(self.name)

        extras = [
            # Ideally this should be empty
            opt_pass
            for opt_pass in all_passes
            if opt_pass
            not in initializers
            + streaming_passes
            + quantization_passes
            + optimization_passes
            + vivado_types
            + templates
            + writer_passes
            + fifo_depth_opt_passes
        ]

        if len(extras) > 0:
            extras_flow = register_flow('extras', extras, requires=[init_flow], backend=self.name)
        else:
            extras_flow = None

        ip_flow_requirements = [
            'optimize',
            init_flow,
            streaming_flow,
            quantization_flow,
            optimization_flow,
            vivado_types_flow,
            extras_flow,
            template_flow,
        ]
        ip_flow_requirements = list(filter(None, ip_flow_requirements))

        self._default_flow = register_flow('ip', None, requires=ip_flow_requirements, backend=self.name)

    def get_default_flow(self):
        return self._default_flow

    def get_writer_flow(self):
        return self._writer_flow

    def create_initial_config(
        self,
        part='xcvu13p-flga2577-2-e',
        clock_period=5,
        clock_uncertainty='12.5%',
        io_type='io_parallel',
        namespace=None,
        write_weights_txt=True,
        write_tar=False,
        **_,
    ):
        """Create initial configuration of the Vivado backend.

        Args:
            part (str, optional): The FPGA part to be used. Defaults to 'xcvu13p-flga2577-2-e'.
            clock_period (int, optional): The clock period. Defaults to 5.
            clock_uncertainty (str, optional): The clock uncertainty. Defaults to 12.5%.
            io_type (str, optional): Type of implementation used. One of
                'io_parallel' or 'io_stream'. Defaults to 'io_parallel'.
            namespace (str, optional): If defined, place all generated code within a namespace. Defaults to None.
            write_weights_txt (bool, optional): If True, writes weights to .txt files which speeds up compilation.
                Defaults to True.
            write_tar (bool, optional): If True, compresses the output directory into a .tar.gz file. Defaults to False.

        Returns:
            dict: initial configuration.
        """
        config = {}

        config['Part'] = part if part is not None else 'xcvu13p-flga2577-2-e'
        config['ClockPeriod'] = clock_period if clock_period is not None else 5
        config['ClockUncertainty'] = clock_uncertainty if clock_uncertainty is not None else '12.5%'
        config['IOType'] = io_type if io_type is not None else 'io_parallel'
        config['HLSConfig'] = {}
        config['WriterConfig'] = {
            'Namespace': namespace,
            'WriteWeightsTxt': write_weights_txt,
            'WriteTar': write_tar,
        }

        return config

    def build(
        self,
        model,
        reset=False,
        csim=True,
        synth=True,
        cosim=False,
        validation=False,
        export=False,
        vsynth=False,
        fifo_opt=False,
    ):
        if 'linux' in sys.platform:
            found = os.system('command -v vivado_hls > /dev/null')
            if found != 0:
                raise Exception('Vivado HLS installation not found. Make sure "vivado_hls" is on PATH.')

        curr_dir = os.getcwd()
        os.chdir(model.config.get_output_dir())
        vivado_cmd = (
            f'vivado_hls -f build_prj.tcl "reset={reset} '
            f'csim={csim} '
            f'synth={synth} '
            f'cosim={cosim} '
            f'validation={validation} '
            f'export={export} '
            f'vsynth={vsynth} '
            f'fifo_opt={fifo_opt}"'
        )
        os.system(vivado_cmd)
        os.chdir(curr_dir)

        return parse_vivado_report(model.config.get_output_dir())

    def _validate_conv_strategy(self, layer):
        if layer.model.config.pipeline_style.lower() != 'dataflow':
            print(f'WARNING: Layer {layer.name} requires "dataflow" pipeline style. Switching to "dataflow" pipeline style.')
            layer.model.config.pipeline_style = 'dataflow'

    @layer_optimizer(Layer)
    def init_base_layer(self, layer):
        reuse_factor = layer.model.config.get_reuse_factor(layer)
        layer.set_attr('reuse_factor', reuse_factor)

        target_cycles = layer.model.config.get_target_cycles(layer)
        layer.set_attr('target_cycles', target_cycles)

    @layer_optimizer(Dense)
    def init_dense(self, layer):
        index_t = IntegerPrecisionType(width=1, signed=False)
        compression = layer.model.config.get_compression(layer)
        if layer.model.config.is_resource_strategy(layer):
            n_in, n_out = self.get_layer_mult_size(layer)
            self.set_target_reuse_factor(layer)
            self.set_closest_reuse_factor(layer, n_in, n_out)
            if compression:
                layer.set_attr('strategy', 'compressed')
                index_t = layer.get_weights('weight').type.index_precision
            else:
                layer.set_attr('strategy', 'resource')
        else:
            layer.set_attr('strategy', 'latency')
        layer.set_attr('index_t', NamedType(f'layer{layer.index}_index', index_t))

    # TODO consolidate these functions into a single `init_conv`
    @layer_optimizer(Conv1D)
    def init_conv1d(self, layer):
        if len(layer.weights['weight'].data.shape) == 2:  # This can happen if we assign weights of Dense layer to 1x1 Conv1D
            layer.weights['weight'].data = np.expand_dims(layer.weights['weight'].data, axis=(0, 1))

        if layer.model.config.is_resource_strategy(layer):
            layer.set_attr('strategy', 'resource')
            n_in, n_out = self.get_layer_mult_size(layer)
            self.set_target_reuse_factor(layer)
            self.set_closest_reuse_factor(layer, n_in, n_out)
        else:
            layer.set_attr('strategy', 'latency')

        out_width = layer.get_output_variable().shape[0]

        # Not overriding user parallelization factor, if already set and user has not specified a value
        user_pf = layer.model.config.get_layer_config_value(layer, 'ParallelizationFactor', None)
        layer_pf = layer.get_attr('parallelization_factor', None)
        chosen_pf = user_pf or layer_pf or 1
        if user_pf is not None and layer_pf is not None:
            if user_pf != layer_pf:
                warn(
                    f'For layer {layer.name}, parallelization factor of {layer_pf} is defined in the proxy-model, but is overridden by the user to {user_pf}.'  # noqa: E501
                )

        valid_pf = self.get_valid_conv_partition_splits(1, out_width)
        if chosen_pf not in valid_pf:
            closest_pf = self.get_closest_reuse_factor(valid_pf, chosen_pf)
            valid_pf_str = ','.join(map(str, valid_pf))
            print(
                f'WARNING: Invalid ParallelizationFactor={chosen_pf} in layer "{layer.name}".'
                f'Using ParallelizationFactor={closest_pf} instead. Valid ParallelizationFactor(s): {valid_pf_str}.'
            )
        else:
            closest_pf = chosen_pf
        layer.set_attr('n_partitions', out_width // closest_pf)
        layer.set_attr('parallelization_factor', closest_pf)

        layer.set_attr('implementation', layer.model.config.get_conv_implementation(layer).lower())

        self._validate_conv_strategy(layer)

    @layer_optimizer(SeparableConv1D)
    def init_sepconv1d(self, layer):
        if layer.model.config.is_resource_strategy(layer):
            layer.set_attr('strategy', 'resource')
            n_in, n_out = self.get_layer_mult_size(layer)
            self.set_closest_reuse_factor(layer, n_in, n_out)
        else:
            layer.set_attr('strategy', 'latency')

        out_width = layer.get_output_variable().shape[0]
        chosen_pf = layer.model.config.get_layer_config_value(layer, 'ParallelizationFactor', 1)
        valid_pf = self.get_valid_conv_partition_splits(1, out_width)
        if chosen_pf not in valid_pf:
            closest_pf = self.get_closest_reuse_factor(valid_pf, chosen_pf)
            valid_pf_str = ','.join(map(str, valid_pf))
            print(
                f'WARNING: Invalid ParallelizationFactor={chosen_pf} in layer "{layer.name}".'
                f'Using ParallelizationFactor={closest_pf} instead. Valid ParallelizationFactor(s): {valid_pf_str}.'
            )
        else:
            closest_pf = chosen_pf
        layer.set_attr('n_partitions', out_width // closest_pf)

        layer.set_attr('implementation', layer.model.config.get_conv_implementation(layer).lower())

        # Set the output type of the depthwise phase
        dw_out_precision, _ = layer.model.config.get_precision(layer, 'dw_output')
        dw_out_name = layer.name + '_dw_out_t'
        if layer.model.config.get_config_value('IOType') == 'io_stream':
            dw_output_t = PackedType(dw_out_name, dw_out_precision, layer.get_attr('n_chan'), n_pack=1)
        else:
            dw_output_t = NamedType(dw_out_name, dw_out_precision)
        layer.set_attr('dw_output_t', dw_output_t)

    @layer_optimizer(DepthwiseConv1D)
    def init_depconv1d(self, layer):
        if layer.model.config.is_resource_strategy(layer):
            layer.set_attr('strategy', 'resource')
            n_in, n_out = self.get_layer_mult_size(layer)
            self.set_closest_reuse_factor(layer, n_in, n_out)
        else:
            layer.set_attr('strategy', 'latency')

        out_width = layer.get_output_variable().shape[0]
        chosen_pf = layer.model.config.get_layer_config_value(layer, 'ParallelizationFactor', 1)
        valid_pf = self.get_valid_conv_partition_splits(1, out_width)
        if chosen_pf not in valid_pf:
            closest_pf = self.get_closest_reuse_factor(valid_pf, chosen_pf)
            valid_pf_str = ','.join(map(str, valid_pf))
            print(
                f'WARNING: Invalid ParallelizationFactor={chosen_pf} in layer "{layer.name}".'
                f'Using ParallelizationFactor={closest_pf} instead. Valid ParallelizationFactor(s): {valid_pf_str}.'
            )
        else:
            closest_pf = chosen_pf
        layer.set_attr('n_partitions', out_width // closest_pf)

        layer.set_attr('implementation', layer.model.config.get_conv_implementation(layer).lower())

    @layer_optimizer(Conv2D)
    def init_conv2d(self, layer):
        if len(layer.weights['weight'].data.shape) == 2:  # This can happen if we assign weights of Dense layer to 1x1 Conv2D
            layer.weights['weight'].data = np.expand_dims(layer.weights['weight'].data, axis=(0, 1))

        if layer.model.config.is_resource_strategy(layer):
            layer.set_attr('strategy', 'resource')
            self.set_target_reuse_factor(layer)
            n_in, n_out = self.get_layer_mult_size(layer)
            self.set_closest_reuse_factor(layer, n_in, n_out)
        else:
            layer.set_attr('strategy', 'latency')

        out_height = layer.get_output_variable().shape[0]
        out_width = layer.get_output_variable().shape[1]

        # Not overriding user parallelization factor, if already set and user has not specified a value
        user_pf = layer.model.config.get_layer_config_value(layer, 'ParallelizationFactor', None)
        layer_pf = layer.get_attr('parallelization_factor', None)
        chosen_pf = user_pf or layer_pf or 1
        if user_pf is not None and layer_pf is not None:
            if user_pf != layer_pf:
                warn(
                    f'For layer {layer.name}, parallelization factor of {layer_pf} is defined in the proxy-model, but is overridden by the user to {user_pf}.'  # noqa: E501
                )

        valid_pf = self.get_valid_conv_partition_splits(out_height, out_width)
        if chosen_pf not in valid_pf:
            closest_pf = self.get_closest_reuse_factor(valid_pf, chosen_pf)
            valid_pf_str = ','.join(map(str, valid_pf))
            print(
                f'WARNING: Invalid ParallelizationFactor={chosen_pf} in layer "{layer.name}".'
                f'Using ParallelizationFactor={closest_pf} instead. Valid ParallelizationFactor(s): {valid_pf_str}.'
            )
        else:
            closest_pf = chosen_pf
        layer.set_attr('n_partitions', out_height * out_width // closest_pf)
        layer.set_attr('parallelization_factor', closest_pf)

        layer.set_attr('implementation', layer.model.config.get_conv_implementation(layer).lower())

        self._validate_conv_strategy(layer)

    @layer_optimizer(SeparableConv2D)
    def init_sepconv2d(self, layer):
        if layer.model.config.is_resource_strategy(layer):
            layer.set_attr('strategy', 'resource')
            n_in, n_out = self.get_layer_mult_size(layer)
            self.set_closest_reuse_factor(layer, n_in, n_out)
        else:
            layer.set_attr('strategy', 'latency')

        out_height = layer.get_output_variable().shape[0]
        out_width = layer.get_output_variable().shape[1]
        chosen_pf = layer.model.config.get_layer_config_value(layer, 'ParallelizationFactor', 1)
        valid_pf = self.get_valid_conv_partition_splits(out_height, out_width)
        if chosen_pf not in valid_pf:
            closest_pf = self.get_closest_reuse_factor(valid_pf, chosen_pf)
            valid_pf_str = ','.join(map(str, valid_pf))
            print(
                f'WARNING: Invalid ParallelizationFactor={chosen_pf} in layer "{layer.name}".'
                f'Using ParallelizationFactor={closest_pf} instead. Valid ParallelizationFactor(s): {valid_pf_str}.'
            )
        else:
            closest_pf = chosen_pf
        layer.set_attr('n_partitions', out_height * out_width // closest_pf)

        layer.set_attr('implementation', layer.model.config.get_conv_implementation(layer).lower())

        # Set the output type of the depthwise phase
        dw_out_precision, _ = layer.model.config.get_precision(layer, 'dw_output')
        dw_out_name = layer.name + '_dw_out_t'
        if layer.model.config.get_config_value('IOType') == 'io_stream':
            dw_output_t = PackedType(dw_out_name, dw_out_precision, layer.get_attr('n_chan'), n_pack=1)
        else:
            dw_output_t = NamedType(dw_out_name, dw_out_precision)
        layer.set_attr('dw_output_t', dw_output_t)

    @layer_optimizer(DepthwiseConv2D)
    def init_depconv2d(self, layer):
        if layer.model.config.is_resource_strategy(layer):
            layer.set_attr('strategy', 'resource')
            n_in, n_out = self.get_layer_mult_size(layer)
            self.set_closest_reuse_factor(layer, n_in, n_out)
        else:
            layer.set_attr('strategy', 'latency')

        out_height = layer.get_output_variable().shape[0]
        out_width = layer.get_output_variable().shape[1]
        chosen_pf = layer.model.config.get_layer_config_value(layer, 'ParallelizationFactor', 1)
        valid_pf = self.get_valid_conv_partition_splits(out_height, out_width)
        if chosen_pf not in valid_pf:
            closest_pf = self.get_closest_reuse_factor(valid_pf, chosen_pf)
            valid_pf_str = ','.join(map(str, valid_pf))
            print(
                f'WARNING: Invalid ParallelizationFactor={chosen_pf} in layer "{layer.name}".'
                f'Using ParallelizationFactor={closest_pf} instead. Valid ParallelizationFactor(s): {valid_pf_str}.'
            )
        else:
            closest_pf = chosen_pf
        layer.set_attr('n_partitions', out_height * out_width // closest_pf)
<<<<<<< HEAD

        layer.set_attr('implementation', layer.model.config.get_conv_implementation(layer).lower())
=======
>>>>>>> 2898ab2f

        layer.set_attr('implementation', layer.model.config.get_conv_implementation(layer).lower())

    @layer_optimizer(Pooling1D)
    def init_pooling1d(self, layer):
        layer.set_attr('implementation', layer.model.config.get_conv_implementation(layer).lower())

    @layer_optimizer(Pooling2D)
    def init_pooling2d(self, layer):
        layer.set_attr('implementation', layer.model.config.get_conv_implementation(layer).lower())

    @layer_optimizer(Softmax)
    def init_softmax(self, layer):
        if layer.model.config.get_config_value('IOType') == 'io_parallel':
            assert (
                len(layer.get_input_variable().shape) == 1
            ), 'Softmax with io_parallel strategy cannot be used on multidimensional tensors.'

    @layer_optimizer(Embedding)
    def init_embed(self, layer):
        if layer.attributes['n_in'] is None:
            raise Exception('Input length of Embedding layer must be specified.')

    @layer_optimizer(LSTM)
    def init_lstm(self, layer):
        # TODO Allow getting recurrent reuse factor from the config
        reuse_factor = layer.model.config.get_reuse_factor(layer)
        layer.set_attr('recurrent_reuse_factor', reuse_factor)

        if layer.model.config.is_resource_strategy(layer):
            n_in, n_out, n_in_recr, n_out_recr = self.get_layer_mult_size(layer)
            self.set_closest_reuse_factor(layer, n_in, n_out)
            self.set_closest_reuse_factor(layer, n_in_recr, n_out_recr, attribute='recurrent_reuse_factor')
            layer.set_attr('strategy', 'resource')
        else:
            layer.set_attr('strategy', 'latency')

        layer.set_attr('index_t', NamedType(f'layer{layer.index}_index', IntegerPrecisionType(width=1, signed=False)))

    @layer_optimizer(GRU)
    def init_gru(self, layer):
        reuse_factor = layer.model.config.get_reuse_factor(layer)
        layer.set_attr('recurrent_reuse_factor', reuse_factor)

        if layer.model.config.is_resource_strategy(layer):
            n_in, n_out, n_in_recr, n_out_recr = self.get_layer_mult_size(layer)
            self.set_closest_reuse_factor(layer, n_in, n_out)
            self.set_closest_reuse_factor(layer, n_in_recr, n_out_recr, attribute='recurrent_reuse_factor')
            layer.set_attr('strategy', 'resource')
        else:
            layer.set_attr('strategy', 'latency')

        layer.set_attr('index_t', NamedType(f'layer{layer.index}_index', IntegerPrecisionType(width=1, signed=False)))

    @layer_optimizer(GarNet)
    def init_garnet(self, layer):
        reuse_factor = layer.attributes['reuse_factor']

        var_converter = VivadoArrayVariableConverter(type_converter=HLSTypeConverter(precision_converter=APTypeConverter()))

        # A bit controversial but we are going to set the partitioning of the input here
        in_layer = layer.model.graph[layer.inputs[0]]
        in_var = layer.get_input_variable(layer.inputs[0])
        partition_factor = in_var.shape[1] * (in_var.shape[0] // reuse_factor)
        in_pragma = ('partition', 'cyclic', partition_factor)
        new_in_var = var_converter.convert(in_var, pragma=in_pragma)
        in_layer.set_attr(layer.inputs[0], new_in_var)

        if layer.attributes['collapse']:
            out_pragma = 'partition'
        else:
            partition_factor = layer._output_features * (layer.attributes['n_vertices'] // reuse_factor)
            out_pragma = ('partition', 'cyclic', partition_factor)

        out_name, out_var = next(iter(layer.variables.items()))
        new_out_var = var_converter.convert(out_var, pragma=out_pragma)

        layer.set_attr(out_name, new_out_var)

    @layer_optimizer(GarNetStack)
    def init_garnet_stack(self, layer):
        self.init_garnet(layer)<|MERGE_RESOLUTION|>--- conflicted
+++ resolved
@@ -102,11 +102,8 @@
             'vivado:inplace_parallel_reshape',
             'vivado:inplace_stream_flatten',
             'vivado:skip_softmax',
-<<<<<<< HEAD
-=======
             'vivado:fix_softmax_table_size',
             'vivado:process_fixed_point_quantizer_layer',
->>>>>>> 2898ab2f
             'infer_precision_types',
         ]
         optimization_flow = register_flow('optimize', optimization_passes, requires=[init_flow], backend=self.name)
@@ -483,11 +480,6 @@
         else:
             closest_pf = chosen_pf
         layer.set_attr('n_partitions', out_height * out_width // closest_pf)
-<<<<<<< HEAD
-
-        layer.set_attr('implementation', layer.model.config.get_conv_implementation(layer).lower())
-=======
->>>>>>> 2898ab2f
 
         layer.set_attr('implementation', layer.model.config.get_conv_implementation(layer).lower())
 
