--- conflicted
+++ resolved
@@ -189,7 +189,6 @@
 class QuartusArrayVariableDefinition(VariableDefinition):
     def definition_cpp(self, name_suffix='', as_reference=False):
         return '{type} {name}{suffix}[{shape}] {pragma}'.format(type=self.type.name, name=self.name, suffix=name_suffix, shape=self.size_cpp(), pragma=self.pragma)
-<<<<<<< HEAD
 
 class VivadoInplaceArrayVariableDefinition(VariableDefinition):
     def definition_cpp(self):
@@ -198,8 +197,6 @@
 class QuartusInplaceArrayVariableDefinition(VariableDefinition):
     def definition_cpp(self):
         return f'auto& {self.name} = {self.input_var.name}'
-=======
->>>>>>> 19c541af
 
 class ArrayVariableConverter(object):
     def __init__(self, type_converter, prefix, definition_cls):
@@ -276,13 +273,10 @@
             return 'hls::stream<{type}> &{name}{suffix}'.format(type=self.type.name, name=self.name, suffix=name_suffix)
         else: # Declaration
             return 'hls::stream<{type}> {name}{suffix}("{name}")'.format(type=self.type.name, name=self.name, suffix=name_suffix)
-<<<<<<< HEAD
 
 class VivadoInplaceStreamVariableDefinition(VariableDefinition):
     def definition_cpp(self):
         return f'auto& {self.name} = {self.input_var.name}'
-=======
->>>>>>> 19c541af
 
 class StreamVariableConverter(object):
     def __init__(self, type_converter, prefix, definition_cls):
