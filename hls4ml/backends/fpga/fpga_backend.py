import math
import re
import subprocess
from bisect import bisect_left
from collections.abc import Iterable

import numpy as np

from hls4ml.backends.backend import Backend
from hls4ml.model.attributes import Attribute, ChoiceAttribute, ConfigurableAttribute, TypeAttribute
from hls4ml.model.layers import (
    GRU,
    LSTM,
    Activation,
    BatchNormalization,
    BatchNormOnnx,
    Bidirectional,
    Conv,
    Conv1D,
    Conv2D,
    Dense,
    Dot,
    Embedding,
    GarNet,
    GarNetStack,
    GlobalPooling1D,
    GlobalPooling2D,
    LayerNormalization,
    MatMul,
    Merge,
    MultiHeadAttention,
    Pooling1D,
    Pooling2D,
    Quant,
    SeparableConv1D,
    SeparableConv2D,
    SimpleRNN,
    Softmax,
)
from hls4ml.model.optimizer import model_optimizer
from hls4ml.model.types import (
    ExponentPrecisionType,
    FixedPrecisionType,
    IntegerPrecisionType,
    PrecisionType,
    RoundingMode,
    SaturationMode,
    UnspecifiedPrecisionType,
    XnorPrecisionType,
)
from hls4ml.utils import attribute_descriptions as descriptions
from hls4ml.writer import get_writer


class FPGABackend(Backend):
    def __init__(self, name):
        super().__init__(name)

        self.writer = get_writer(self.name)

        self.attribute_map = {}

        accum_layers = [
            Dense,
            Conv1D,
            Conv2D,
            Pooling1D,
            Pooling2D,
            GlobalPooling1D,
            GlobalPooling2D,
            SimpleRNN,
            LSTM,
            GRU,
            Bidirectional,
            Dot,
            Conv,
            MatMul,
<<<<<<< HEAD
            MultiHeadAttention,
=======
            LayerNormalization,
>>>>>>> 1545563f
        ]

        for layer in accum_layers:
            attrs = self.attribute_map.get(layer, [])
            attrs.append(TypeAttribute('accum', description=descriptions.accum_type))
            self.attribute_map[layer] = attrs

        rf_layers = accum_layers + [
            BatchNormalization,
            Activation,
            Embedding,
            GarNet,
            GarNetStack,
            Quant,
            BatchNormOnnx,
            Merge,
        ]

        for layer in rf_layers:
            attrs = self.attribute_map.get(layer, [])
            attrs.append(ConfigurableAttribute('reuse_factor', default=1, description=descriptions.reuse_factor))
            self.attribute_map[layer] = attrs

        # separable is kind of special because it is effectively two layers that will be split
        for layer in (SeparableConv1D, SeparableConv2D):
            attrs = self.attribute_map.get(layer, [])
            attrs.append(TypeAttribute('depthwise_accum'))
            attrs.append(TypeAttribute('pointwise_accum'))
            attrs.append(TypeAttribute('depthwise_result'))
            attrs.append(ConfigurableAttribute('depthwise_reuse_factor', default=1))
            attrs.append(ConfigurableAttribute('pointwise_reuse_factor', default=1))
            self.attribute_map[layer] = attrs

        act_attrs = self.attribute_map.get(Activation, [])
        act_attrs.append(ConfigurableAttribute('table_size', default=1024, description=descriptions.table_size))
        act_attrs.append(TypeAttribute('table', default=FixedPrecisionType(18, 8), description=descriptions.table_type))
        self.attribute_map[Activation] = act_attrs

        softmax_attrs = [
            Attribute('n_in'),
            Attribute('activation', value_type=str),
            Attribute('n_outer', value_type=int, default=1),
            Attribute('n_inner', value_type=int, default=1),
            ChoiceAttribute(
                'implementation',
                ['latency', 'stable', 'argmax', 'legacy'],
                default='stable',
                description=descriptions.softmax_implementation,
            ),
            ConfigurableAttribute('skip', value_type=bool, default=False, description=descriptions.softmax_skip),
            TypeAttribute(
                'exp_table',
                default=FixedPrecisionType(18, 8, rounding_mode=RoundingMode.RND, saturation_mode=SaturationMode.SAT),
                description=descriptions.table_type,
            ),
            TypeAttribute(
                'inv_table',
                default=FixedPrecisionType(18, 8, rounding_mode=RoundingMode.RND, saturation_mode=SaturationMode.SAT),
                description=descriptions.table_type,
            ),
            TypeAttribute(
                'inv_inp',
                default=FixedPrecisionType(18, 8, rounding_mode=RoundingMode.RND, saturation_mode=SaturationMode.SAT),
            ),
            TypeAttribute(
                'accum',
                default=FixedPrecisionType(18, 8, rounding_mode=RoundingMode.RND, saturation_mode=SaturationMode.SAT),
            ),
        ]
        self.attribute_map[Softmax] = softmax_attrs

    def create_layer_class(self, layer_class):
        new_attrubutes = []
        for cls, attributes in self.attribute_map.items():
            if issubclass(layer_class, cls):
                new_attrubutes.extend(attributes)

        layer_cls_fqn = layer_class.__module__ + '.' + layer_class.__qualname__

        return type(
            self.name + layer_class.__name__,
            (layer_class,),
            {'_expected_attributes': new_attrubutes, '_wrapped': layer_cls_fqn},
        )

    def compile(self, model):
        """Compile the generated project that can be linked into Python runtime.

        Args:
            model (ModelGraph): Model to compile.

        Raises:
            Exception: If the project failed to compile

        Returns:
            string: Returns the name of the compiled library.
        """

        lib_name = None
        ret_val = subprocess.run(
            ['./build_lib.sh'],
            shell=True,
            text=True,
            stdout=subprocess.PIPE,
            stderr=subprocess.STDOUT,
            cwd=model.config.get_output_dir(),
        )
        if ret_val.returncode != 0:
            print(ret_val.stdout)
            raise Exception(f'Failed to compile project "{model.config.get_project_name()}"')
        lib_name = '{}/firmware/{}-{}.so'.format(
            model.config.get_output_dir(), model.config.get_project_name(), model.config.get_config_value('Stamp')
        )

        return lib_name

    def write(self, model):
        """Write the generated project to disk.

        This function converts the model to C++ and writes the generated files in the output
        directory specified in the `config`.

        Args:
            model (ModelGraph): Model to write.
        """

        model.apply_flow(self.get_writer_flow())

    def get_writer_flow(self):
        raise NotImplementedError

    def get_layer_mult_size(self, layer):
        if 'Dense' in layer.class_name:
            n_in = layer.get_attr('n_in')
            n_out = layer.get_attr('n_out')
            return n_in, n_out

        if 'Conv1D' in layer.class_name:
            n_in = layer.get_attr('n_chan') * layer.get_attr('filt_width')
            n_out = layer.get_attr('n_filt')
            return n_in, n_out

        if 'Conv2D' in layer.class_name:
            n_in = layer.get_attr('n_chan') * layer.get_attr('filt_height') * layer.get_attr('filt_width')
            n_out = layer.get_attr('n_filt')
            return n_in, n_out

        if 'LSTM' in layer.class_name:
            n_in = layer.get_attr('n_in')
            n_out = layer.get_attr('n_out') * 4
            n_in_recr = layer.get_attr('n_out')
            n_out_recr = n_out
            return n_in, n_out, n_in_recr, n_out_recr

        if 'GRU' in layer.class_name:
            n_in = layer.get_attr('n_in')
            n_out = layer.get_attr('n_out') * 3
            n_in_recr = layer.get_attr('n_out')
            n_out_recr = n_out
            return n_in, n_out, n_in_recr, n_out_recr

        if 'Bidirectional' in layer.class_name:
            result = []
            for d in ['forward', 'backward']:
                n_in = layer.get_attr('n_in')
                n_out = layer.get_attr(f'{d}_n_states') * 3
                n_in_recr = layer.get_attr(f'{d}_n_states')
                n_out_recr = n_out
                result.append((n_in, n_out, n_in_recr, n_out_recr))
            return result

        raise Exception(f'Cannot get mult size for layer {layer.name} ({layer.class_name})')

    def get_valid_reuse_factors(self, n_in, n_out):
        max_rf = n_in * n_out
        valid_reuse_factors = []
        for rf in range(1, max_rf + 1):
            _assert = self._validate_reuse_factor(n_in, n_out, rf)
            if _assert:
                valid_reuse_factors.append(rf)
        return valid_reuse_factors

    def _validate_reuse_factor(self, n_in, n_out, rf):
        multfactor = min(n_in, rf)
        multiplier_limit = int(math.ceil((n_in * n_out) / float(multfactor)))
        #
        # THIS ASSERTION IS FOR THE FUNCTIONAL CORRECTNESS OF THE DENSE LAYER
        #
        _assert = ((multiplier_limit % n_out) == 0) or (rf >= n_in)
        _assert = _assert and (((rf % n_in) == 0) or (rf < n_in))
        #
        # THIS ASSERTION IS FOR QoR AND EXECUTION TIME
        #
        _assert = _assert and (((n_in * n_out) % rf) == 0)

        return _assert

    def get_closest_reuse_factor(self, valid_rf, chosen_rf):
        """
        Returns closest value to chosen_rf. valid_rf is sorted (obtained from get_valid_reuse_factors())
        If two numbers are equally close, return the smallest number.
        """
        pos = bisect_left(valid_rf, chosen_rf)
        if pos == 0:
            return valid_rf[0]
        if pos == len(valid_rf):
            return valid_rf[-1]
        before = valid_rf[pos - 1]
        after = valid_rf[pos]
        if after - chosen_rf < chosen_rf - before:
            return after
        else:
            return before

    def set_closest_reuse_factor(self, layer, n_in, n_out, attribute='reuse_factor', include_max_rf=True):
        assert attribute is not None, 'Reuse factor attribute cannot be None'

        valid_rf = self.get_valid_reuse_factors(n_in, n_out)
        if not include_max_rf:
            valid_rf.pop()
        chosen_rf = layer.get_attr(attribute)
        if chosen_rf not in valid_rf:
            closest_rf = self.get_closest_reuse_factor(valid_rf, chosen_rf)
            valid_rf_str = ','.join(map(str, valid_rf))
            print(
                f'WARNING: Invalid ReuseFactor={chosen_rf} in layer "{layer.name}".'
                f'Using ReuseFactor={closest_rf} instead. Valid ReuseFactor(s): {valid_rf_str}.'
            )
            layer.set_attr(attribute, closest_rf)

    def set_target_reuse_factor(self, layer):
        # TODO update target reuse factor for the RNN layers
        targ_cycles = layer.get_attr('target_cycles')

        shuffle_cycles = 6  # Number of clock cycles to move data around
        if targ_cycles is not None:
            if 'Dense' in layer.class_name:
                kernel_multiplies = layer.get_attr('n_out')
            elif 'Conv1D' in layer.class_name:
                kernel_multiplies = layer.get_attr('out_width')
            elif 'Conv2D' in layer.class_name:
                kernel_multiplies = layer.get_attr('out_height') * layer.get_attr('out_width')
            else:
                print(f'Unable to set target reuse factor for layer: {layer.name} ({layer.class_name})')
                return

            if targ_cycles < shuffle_cycles * kernel_multiplies:  # 6 clock min (6 * out_height * out_width)
                print(
                    'Latency can not be achieved with current target {}. Mininum {}.'.format(
                        targ_cycles, shuffle_cycles * kernel_multiplies + 1
                    )
                )
                return
            else:
                rf = targ_cycles - shuffle_cycles * kernel_multiplies  # subtract data shuffling overhead

            layer.set_attr('reuse_factor', float(rf) / kernel_multiplies)

    def get_valid_conv_partition_splits(self, out_height, out_width):
        """Generate valid partition splits of a Conv1D/2D layer.

        Essentially a list of divisors of the number of pixels of the output image.

        Args:
            out_height (int): The height of the output image
            out_width (int): The width of the output image

        Returns:
            list: List of valid partition splits
        """
        n_pixels = out_height * out_width
        valid_n_partitions = []
        for i in range(1, int(n_pixels / 2) + 1):
            if n_pixels % i == 0:
                valid_n_partitions.append(i)
        valid_n_partitions.append(n_pixels)

        return valid_n_partitions

    @classmethod
    def convert_precision_string(cls, precision):
        if isinstance(precision, PrecisionType):
            return precision

        if precision.lower() == 'auto':
            return cls._convert_auto_type(precision)

        if precision.startswith('ac_'):
            return cls._convert_ac_type(precision)
        else:
            return cls._convert_ap_type(precision)

    @classmethod
    def _convert_ap_type(cls, precision):
        '''
        Convert a precision string (e.g. "ap_fixed<16,6>" to the internal FixedPrecisionTypes etc)
        '''
        bits = re.search('.+<(.+?)>', precision).group(1).split(',')
        sat_mode = None
        round_mode = None
        sat_bits = None
        if 'fixed' in precision:
            width = int(bits[0])
            integer = int(bits[1])
            fields = 2
            signed = not ('u' in precision)
        elif 'int' in precision:
            width = int(bits[0])
            integer = width
            fields = 1
            signed = not ('u' in precision)
        if len(bits) > fields:
            round_mode = bits[fields]
        if len(bits) > fields + 1:
            sat_mode = bits[fields + 1]
        if len(bits) > fields + 2:
            sat_bits = int(bits[fields + 2])
        if 'fixed' in precision:
            return FixedPrecisionType(width, integer, signed, round_mode, sat_mode, sat_bits)
        elif 'int' in precision:
            return IntegerPrecisionType(width, signed)

    @classmethod
    def _convert_ac_type(cls, precision):
        '''
        Convert a precision string (e.g. "ac_fixed<16,6>" to the internal FixedPrecisionTypes etc)
        '''
        bits = re.search('.+<(.+?)>', precision).group(1).split(',')
        signed = True  # default is signed
        sat_mode = None
        round_mode = None
        if 'fixed' in precision:
            width = int(bits[0])
            integer = int(bits[1])
            fields = 2
            if len(bits) > 2:
                # only if the third argument is false or 0, set signed to False
                # (default is True)
                if bits[2].strip().lower() in ['false', '0']:
                    signed = False
                fields = 3
        elif 'int' in precision:
            width = int(bits[0])
            integer = width
            fields = 1
            if len(bits) > 1:
                # only if the second argument is false or 0, set signed to False
                # (default is True)
                if bits[1].strip().lower() in ['false', '0']:
                    signed = False
                fields = 2
        if len(bits) > fields:
            round_mode = bits[fields]
        if len(bits) > fields + 1:
            sat_mode = bits[fields + 1]
        if 'fixed' in precision:
            return FixedPrecisionType(width, integer, signed, round_mode, sat_mode)
        elif 'int' in precision:
            return IntegerPrecisionType(width, signed)

    @classmethod
    def _convert_auto_type(cls, precision):
        '''
        Convert a "auto" precision string into the UnspecifiedPrecisionType
        '''
        return UnspecifiedPrecisionType()

    def product_type(self, data_T, weight_T):
        '''
        Helper function to determine which product implementation to use during inference
        '''
        assert not isinstance(
            data_T, ExponentPrecisionType
        ), "Only ExponentPrecisionType (aka 'power of 2') weights are currently supported, not data."
        product = 'mult'
        if isinstance(weight_T, ExponentPrecisionType):
            product = 'weight_exponential'
        else:
            # if binary
            if isinstance(weight_T, XnorPrecisionType) and isinstance(data_T, XnorPrecisionType):
                product = 'both_binary'
            elif isinstance(weight_T, XnorPrecisionType):  # data is not xnor-binary
                product = 'weight_binary'
            elif isinstance(data_T, XnorPrecisionType):  # data is xnor, weight is not
                product = 'data_binary'
            elif isinstance(weight_T, IntegerPrecisionType) and weight_T.width == 2 and weight_T.signed:
                product = 'weight_ternary'
            else:
                product = 'mult'
        return product

    def compute_conv1d_instructions(self, in_W, in_C, kernel_size=3, stride=1, pad=0):
        # Current limitations
        assert pad == 0

        if kernel_size >= stride:
            min_W = (math.ceil(kernel_size / stride) - 1) * stride + kernel_size
        else:
            min_W = (math.ceil(stride / kernel_size) - 1) * stride + kernel_size

        # if the standard min_W is smaller than the in_W, then use unscaled
        if min_W > in_W:
            min_W = in_W

        min_oW = int((min_W - kernel_size) // stride + 1)

        out_W = int((in_W - kernel_size) // stride + 1)
        scaled_W = (out_W - 1) * stride + kernel_size

        if scaled_W < in_W:
            min_W += 1

        windows_bin = [[0 for _ in range(kernel_size)] for _ in range(min_W)]

        for i_ow in range(min_oW):
            for i_fw in range(kernel_size):
                index_data = i_ow * stride + i_fw - pad
                windows_bin[index_data][i_fw] = 1

        windows_int = []

        for i in range(min_W):
            windows_int.append(int(''.join(str(p) for p in reversed(windows_bin[i])), 2))

        return (min_W, windows_int)

    def compute_conv2d_instructions(self, in_H, in_W, in_C, kernel_size=3, stride=1, pad=0):
        if isinstance(kernel_size, Iterable):
            kernel_height = kernel_size[0]
            kernel_width = kernel_size[1]
        else:
            kernel_height = kernel_size
            kernel_width = kernel_size

        if isinstance(stride, Iterable):
            stride_height = stride[0]
            stride_width = stride[1]
        else:
            stride_height = stride
            stride_width = stride

        # Current limitations
        assert kernel_height == kernel_width
        assert stride_height == stride_width
        assert pad == 0

        if kernel_height >= stride_height:
            min_H = (math.ceil(kernel_height / stride_height) - 1) * stride_height + kernel_height
        else:
            min_H = (math.ceil(stride_height / kernel_height) - 1) * stride_height + kernel_height

        if min_H > in_H:
            min_H = in_H

        if kernel_width >= stride_width:
            min_W = (math.ceil(kernel_width / stride_width) - 1) * stride_width + kernel_width
        else:
            min_W = (math.ceil(stride_width / kernel_width) - 1) * stride_width + kernel_width

        if min_W > in_W:
            min_W = in_W

        min_oH = int((min_H - kernel_height) // stride_height + 1)
        min_oW = int((min_W - kernel_width) // stride_width + 1)

        out_H = int((in_H - kernel_height) // stride_height + 1)
        out_W = int((in_W - kernel_width) // stride_width + 1)
        scaled_H = (out_H - 1) * stride_height + kernel_height
        scaled_W = (out_W - 1) * stride_width + kernel_width

        if scaled_H < in_H:
            min_H += 1
        if scaled_W < in_W:
            min_W += 1

        # Let's hardcode a few common cases:
        if (
            min_H == 1
            and min_W == 1
            and kernel_height == 1
            and kernel_width == 1
            and stride == 1
            and scaled_H == in_H
            and scaled_W == in_W
        ):
            return (1, 1, map(str, [1]))
        if (
            min_H == 5
            and min_W == 5
            and kernel_height == 3
            and kernel_width == 3
            and stride == 1
            and scaled_H == in_H
            and scaled_W == in_W
        ):
            return (
                5,
                5,
                map(
                    str,
                    [
                        1,
                        3,
                        7,
                        6,
                        4,
                        9,
                        27,
                        63,
                        54,
                        36,
                        73,
                        219,
                        511,
                        438,
                        292,
                        72,
                        216,
                        504,
                        432,
                        288,
                        64,
                        192,
                        448,
                        384,
                        256,
                    ],
                ),
            )
        if (
            min_H == 9
            and min_W == 9
            and kernel_height == 5
            and kernel_width == 5
            and stride == 1
            and scaled_H == in_H
            and scaled_W == in_W
        ):
            return (
                9,
                9,
                map(
                    str,
                    [
                        1,
                        3,
                        7,
                        15,
                        31,
                        30,
                        28,
                        24,
                        16,
                        33,
                        99,
                        231,
                        495,
                        1023,
                        990,
                        924,
                        792,
                        528,
                        1057,
                        3171,
                        7399,
                        15855,
                        32767,
                        31710,
                        29596,
                        25368,
                        16912,
                        33825,
                        101475,
                        236775,
                        507375,
                        1048575,
                        1014750,
                        947100,
                        811800,
                        541200,
                        1082401,
                        3247203,
                        7576807,
                        16236015,
                        33554431,
                        32472030,
                        30307228,
                        25977624,
                        17318416,
                        1082400,
                        3247200,
                        7576800,
                        16236000,
                        33554400,
                        32472000,
                        30307200,
                        25977600,
                        17318400,
                        1082368,
                        3247104,
                        7576576,
                        16235520,
                        33553408,
                        32471040,
                        30306304,
                        25976832,
                        17317888,
                        1081344,
                        3244032,
                        7569408,
                        16220160,
                        33521664,
                        32440320,
                        30277632,
                        25952256,
                        17301504,
                        1048576,
                        3145728,
                        7340032,
                        15728640,
                        32505856,
                        31457280,
                        29360128,
                        25165824,
                        16777216,
                    ],
                ),
            )

        windows_bin = [[0 for _ in range(kernel_height * kernel_width)] for _ in range(min_H * min_W)]

        for i_oh in range(min_oH):
            for i_ow in range(min_oW):
                for i_fh in range(kernel_height):
                    for i_fw in range(kernel_width):
                        index_data = (i_oh * stride_height + i_fh - pad) * min_W + (i_ow * stride_width + i_fw - pad)
                        windows_bin[index_data][i_fh * kernel_width + i_fw] = 1

        windows_int = []

        for i in range(min_H):
            for j in range(min_W):
                windows_int.append(int(''.join(str(p) for p in reversed(windows_bin[i * min_W + j])), 2))

        return (min_H, min_W, windows_int)

    def _compute_conv1d_im2col(self, input_shape, kernel=3, stride=1, pad=(0, 0), dilation=1):
        W, C = input_shape
        pad_l, pad_r = pad

        out_w = (W + pad_l + pad_r - (dilation * (kernel - 1) + 1)) // stride + 1

        input_img = np.arange(1, W * C + 1)
        im_matrix = np.zeros((kernel * C * out_w,))

        index = 0
        for i_ow in range(out_w):
            for i_kw in range(kernel):
                for i_c in range(C):
                    input_col = -pad_l + i_kw * dilation + i_ow * stride
                    if input_col >= 0 and input_col < W:
                        im_matrix[index] = input_img[input_col * C + i_c]
                    else:
                        im_matrix[index] = 0
                    index += 1

        im_matrix = im_matrix.reshape(out_w, -1)
        return im_matrix

    def generate_conv1d_line_buffer_fn(self, layer_idx, n_partitions, in_W, in_C, kernel=3, stride=1, pad=0, dilation=1):
        """Generate a C++ function that mimics the im2col algorithm. This function works for 1D convolution.

        The HLS compiler produces suboptimal designs for a im2col algorithm implementation, so a trick we use is
        to generate a resulting a result of im2col transformation explicitly, instead of relying on loops. Since
        the result depends on the parameters of the convolution layer (the input size, the kernel size, stride etc),
        we need to do this for every convolution layer.

        Args:
            layer_idx (int): Index of layer ('index' attribute).
            n_partitions (int): Number of partitions to divide the input into.
                The pixels in each partition will be processed in parallel.
            in_W (int): Width of input.
            in_C (int): Number of channels.
            kernel (int, optional): Size of the kernel. Defaults to 3.
            stride (int, optional): Stride length. Defaults to 1.
            pad (int or Iterable, optional): Padding to apply. Defaults to 0.
                Specified as either a number or a list [left_pad, right_pad].
            dilation (int, optional): Dilation rate. Defaults to 1.

        Returns:
            str: Generated C++ function
        """
        if isinstance(pad, Iterable):
            pad_left = pad[0]
            pad_right = pad[1]
        else:
            pad_left = pad
            pad_right = pad

        im2col_matrix = self._compute_conv1d_im2col((in_W, in_C), kernel, stride, (pad_left, pad_right), dilation)

        generated_code = (
            "template<class data_T, typename CONFIG_T>\n"
            "class fill_buffer_{index} : public nnet::FillConv1DBuffer<data_T, CONFIG_T> {{\n"
            "    public:\n"
            "    static void fill_buffer(\n"
            "        data_T data[CONFIG_T::in_width * CONFIG_T::n_chan],\n"
            "        data_T buffer[CONFIG_T::n_pixels][CONFIG_T::filt_width * CONFIG_T::n_chan],\n"
            "        const unsigned partition\n"
            "    ) {{\n"
        ).format(index=layer_idx)
        indent = '    '

        for partition_idx, partition in enumerate(np.split(im2col_matrix, n_partitions)):
            generated_code += indent * 2 + f'if (partition == {partition_idx:>3}) {{\n'
            for pixel_idx, arr in enumerate(partition):
                buffer_stmts = []
                for j, v in enumerate(arr):
                    if v == 0:
                        val = '0'
                    else:
                        val = f'data[{int(v - 1)}]'
                    buffer_stmts.append(f'buffer[{pixel_idx}][{j}] = {val:>10};')
                generated_code += indent * 3 + ' '.join(buffer_stmts) + '\n'
            generated_code += '\n' + indent * 2 + '}\n'

        generated_code += indent + '}\n'
        generated_code += '};\n'

        return generated_code

    def _compute_conv2d_im2col(self, input_shape, kernel=(3, 3), stride=(1, 1), pad=(0, 0, 0, 0), dilation=(1, 1)):
        H, W, C = input_shape
        kernel_h, kernel_w = kernel
        stride_h, stride_w = stride
        pad_t, pad_b, pad_l, pad_r = pad
        dilation_h, dilation_w = dilation

        out_h = (H + pad_t + pad_b - (dilation_h * (kernel_h - 1) + 1)) // stride_h + 1
        out_w = (W + pad_l + pad_r - (dilation_w * (kernel_w - 1) + 1)) // stride_w + 1

        input_img = np.arange(1, H * W * C + 1)
        im_matrix = np.zeros((kernel_h * kernel_w * C * out_h * out_w,))

        index = 0
        for i_oh in range(out_h):
            for i_ow in range(out_w):
                for i_kh in range(kernel_h):
                    input_row = -pad_t + i_kh * dilation_h + i_oh * stride_h
                    for i_kw in range(kernel_w):
                        for i_c in range(C):
                            if input_row < 0 or input_row >= H:
                                im_matrix[index] = 0
                            else:
                                input_col = -pad_l + i_kw * dilation_w + i_ow * stride_w
                                if input_col >= 0 and input_col < W:
                                    im_matrix[index] = input_img[input_row * W * C + input_col * C + i_c]
                                else:
                                    im_matrix[index] = 0
                            index += 1

        im_matrix = im_matrix.reshape(out_h * out_w, -1)
        return im_matrix

    def generate_conv2d_line_buffer_fn(
        self, layer_idx, n_partitions, in_H, in_W, in_C, kernel=(3, 3), stride=(1, 1), pad=(0, 0, 0, 0), dilation=(1, 1)
    ):
        """Generate a C++ function that mimics the im2col algorithm. This function works for 2D convolution.

        The HLS compiler produces suboptimal designs for a im2col algorithm implementation, so a trick we use is
        to generate a resulting a result of im2col transformation explicitly, instead of relying on loops. Since
        the result depends on the parameters of the convolution layer (the input size, the kernel size, stride etc),
        we need to do this for every convolution layer.

        Args:
            layer_idx (int): Index of layer ('index' attribute).
            n_partitions (int): Number of partitions to divide the input into.
                The pixels in each partition will be processed in parallel.
            in_H (int): Height of input.
            in_W (int): Width of input.
            in_C (int): Number of channels.
            kernel (int or Iterable, optional): Size of the kernel. Defaults to (3,3).
            stride (int or Iterable, optional): Stride length. Defaults to (1,1).
            pad (int or Iterable, optional): Padding to apply. Defaults to 0.
                Specified as either a number or a list [top_pad, bottom_pad, left_pad, right_pad].
            dilation (int or Iterable, optional): Dilation rate. Defaults to (1,1).

        Returns:
            str: Generated C++ function
        """

        if isinstance(kernel, Iterable):
            kernel_height = kernel[0]
            kernel_width = kernel[1]
        else:
            kernel_height = kernel
            kernel_width = kernel

        if isinstance(stride, Iterable):
            stride_height = stride[0]
            stride_width = stride[1]
        else:
            stride_height = stride
            stride_width = stride

        if isinstance(pad, Iterable):
            pad_top = pad[0]
            pad_bottom = pad[1]
            pad_left = pad[2]
            pad_right = pad[3]
        else:
            pad_top = pad
            pad_bottom = pad
            pad_left = pad
            pad_right = pad

        if isinstance(dilation, Iterable):
            dilation_height = dilation[0]
            dilation_width = dilation[1]
        else:
            dilation_height = dilation
            dilation_width = dilation

        im2col_matrix = self._compute_conv2d_im2col(
            (in_H, in_W, in_C),
            (kernel_height, kernel_width),
            (stride_height, stride_width),
            (pad_top, pad_bottom, pad_left, pad_right),
            (dilation_height, dilation_width),
        )

        generated_code = (
            "template<class data_T, typename CONFIG_T>\n"
            "class fill_buffer_{index} : public nnet::FillConv2DBuffer<data_T, CONFIG_T> {{\n"
            "    public:\n"
            "    static void fill_buffer(\n"
            "        data_T data[CONFIG_T::in_height * CONFIG_T::in_width * CONFIG_T::n_chan],\n"
            "        data_T buffer[CONFIG_T::n_pixels][CONFIG_T::filt_height * CONFIG_T::filt_width * CONFIG_T::n_chan],\n"
            "        const unsigned partition\n"
            "    ) {{\n"
        ).format(index=layer_idx)
        indent = '    '

        for partition_idx, partition in enumerate(np.split(im2col_matrix, n_partitions)):
            generated_code += indent * 2 + f'if (partition == {partition_idx:>3}) {{\n'
            for pixel_idx, arr in enumerate(partition):
                buffer_stmts = []
                for j, v in enumerate(arr):
                    if v == 0:
                        val = '0'
                    else:
                        val = f'data[{int(v - 1)}]'
                    buffer_stmts.append(f'buffer[{pixel_idx}][{j}] = {val:>10};')
                generated_code += indent * 3 + ' '.join(buffer_stmts) + '\n'
            generated_code += '\n' + indent * 2 + '}\n'

        generated_code += indent + '}\n'
        generated_code += '};\n'

        return generated_code

    @model_optimizer()
    def write_hls(self, model):
        self.writer.write_hls(model)
        return True<|MERGE_RESOLUTION|>--- conflicted
+++ resolved
@@ -75,11 +75,8 @@
             Dot,
             Conv,
             MatMul,
-<<<<<<< HEAD
             MultiHeadAttention,
-=======
             LayerNormalization,
->>>>>>> 1545563f
         ]
 
         for layer in accum_layers:
