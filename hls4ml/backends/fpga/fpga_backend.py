--- conflicted
+++ resolved
@@ -394,10 +394,7 @@
         else:
             min_W = (math.ceil(stride / kernel_size) - 1) * stride + kernel_size
 
-<<<<<<< HEAD
-=======
         # if the standard min_W is smaller than the in_W, then use unscaled
->>>>>>> 8523b2b9
         if min_W > in_W:
             min_W = in_W
 
