--- conflicted
+++ resolved
@@ -76,34 +76,7 @@
 
         transformed = False
         for output in node.outputs:
-<<<<<<< HEAD
-            if len(output_map[output]) > 1:
-                if len(output_map[output]) > 3:
-                    print(
-                        'WARNING: Cloning output {} of {} ({}) more than 3 times not currently supported'.format(
-                            output, node.__class__.__name__, node.name
-                        )
-                    )
-                    return False
-                out_var = node.get_output_variable(output)
-                for i, layer in enumerate(output_map[output], 1):
-                    attrs = {'size': np.prod(out_var.shape)}
-                    idx = layer.inputs.index(output)
-                    layer.inputs[idx] = output + '_cpy' + str(i)
 
-                clone_layer: Clone = model.make_node(
-                    Clone,
-                    'clone_' + node.name,
-                    attrs,
-                    [output],
-                    [output + '_cpy' + str(i + 1) for i in range(len(output_map[output]))],
-                )
-                for i in range(len(output_map[output])):
-                    key = output + '_cpy' + str(i + 1)
-                    clone_layer.attributes[key].type = node.get_output_variable().type
-                model.insert_node(clone_layer)
-                transformed = True
-=======
             n_outputs = len(output_map[output]) + in_output
             if n_outputs == 1:
                 continue
@@ -137,6 +110,5 @@
                 clone_layer.attributes[key].type = node.attributes['result_t']
             model.insert_node(clone_layer)
             transformed = True
->>>>>>> 51cb83c6
 
         return transformed