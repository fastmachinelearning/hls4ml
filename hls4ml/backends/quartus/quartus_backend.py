import os
from contextlib import contextmanager
from hls4ml.model.types import NamedType, IntegerPrecisionType, FixedPrecisionType
from hls4ml.model.layers import Layer, Dense, Activation, Softmax, Conv1D, Conv2D, Embedding, GRU
from hls4ml.model.optimizer import get_backend_passes, layer_optimizer
from hls4ml.model.flow import register_flow
from hls4ml.backends import FPGABackend
from hls4ml.model.attributes import Attribute
from hls4ml.model.flow import register_flow
from hls4ml.model.types import NamedType, IntegerPrecisionType, FixedPrecisionType
from hls4ml.model.layers import Layer, Dense, Embedding, Activation, Softmax, LSTM, SimpleRNN, GRU
from hls4ml.model.optimizer import get_backend_passes, layer_optimizer
from hls4ml.report import parse_quartus_report

@contextmanager
def chdir(newdir):
    prevdir = os.getcwd()
    os.chdir(os.path.expanduser(newdir))
    try:
        yield
    finally:
        os.chdir(prevdir)

class QuartusBackend(FPGABackend):
    def __init__(self):
        super(QuartusBackend, self).__init__('Quartus')
        self._register_layer_attributes()
        self._register_flows()

    def _register_layer_attributes(self):
        extended_attrs = {
            SimpleRNN: [Attribute('recurrent_reuse_factor', default=1)],
            LSTM: [Attribute('recurrent_reuse_factor', default=1)],
            GRU: [Attribute('recurrent_reuse_factor', default=1)],
        }
        self.attribute_map.update(extended_attrs)
    

    def _register_flows(self):
        initializers = self._get_layer_initializers()
        init_flow = register_flow('init_layers', initializers, requires=['optimize'], backend=self.name)

        streaming_passes = [
            'quartus:clone_output'
        ]
        streaming_flow = register_flow('streaming', streaming_passes, requires=[init_flow], backend=self.name)

        quartus_types = [
            'quartus:transform_types',
            'quartus:apply_resource_strategy',
            'quartus:apply_winograd_kernel_transformation'
        ]
        quartus_types_flow = register_flow('specific_types', quartus_types, requires=[init_flow], backend=self.name)

        quantization_passes = [
            'quartus:merge_batch_norm_quantized_tanh',
            'quartus:quantize_dense_output',
            'fuse_consecutive_batch_normalization',
        ]
        quantization_flow = register_flow('quantization', quantization_passes, requires=[init_flow], backend=self.name)

        optimization_passes = [
<<<<<<< HEAD
            'quartus:inplace_parallel_reshape',
=======
            'quartus:remove_final_reshape',
>>>>>>> 90d760a0
            'quartus:optimize_pointwise_conv',
        ]
        optimization_flow = register_flow('optimize', optimization_passes, requires=[init_flow], backend=self.name)

        templates = self._get_layer_templates()
        template_flow = register_flow('apply_templates', self._get_layer_templates, requires=[init_flow], backend=self.name)

        writer_passes = [
            'make_stamp',
            'quartus:write_hls'
        ]
        self._writer_flow = register_flow('write', writer_passes, requires=['quartus:ip'], backend=self.name)

        all_passes = get_backend_passes(self.name)

        extras = [
            # Ideally this should be empty
            opt_pass for opt_pass in all_passes if opt_pass not in initializers + streaming_passes + quartus_types + quantization_passes + templates + optimization_passes + writer_passes
        ]

        if len(extras) > 0:
            extras_flow = register_flow('extras', extras, requires=[init_flow], backend=self.name)
        else:
            extras_flow = None

        ip_flow_requirements = ['optimize', init_flow, streaming_flow, quantization_flow, optimization_flow, quartus_types_flow, extras_flow, template_flow]
        ip_flow_requirements = list(filter(None, ip_flow_requirements))

        self._default_flow = register_flow('ip', None, requires=ip_flow_requirements, backend=self.name)

    def get_default_flow(self):
        return self._default_flow

    def get_writer_flow(self):
        return self._writer_flow

    def create_initial_config(self, part='Arria10', clock_period=5, io_type='io_parallel'):
        config = {}

        config['Part'] = part if part is not None else 'Arria10'
        config['ClockPeriod'] = clock_period
        config['IOType'] = io_type
        config['HLSConfig'] = {}

        return config

    def build(self, model, synth=True, fpgasynth=False, log_level=1, cont_if_large_area=False):

        """
        Builds the project using Intel HLS compiler.

        Args:
            model (ModelGraph): The model to build
            synth, optional: Whether to run HLS synthesis
            fpgasynth, optional:  Whether to run FPGA synthesis (Quartus Compile)
            log_level, optional: Logging level to be displayed during HLS synthesis (0, 1, 2)
            cont_if_large_area: Instruct the HLS compiler to continue synthesis if the estimated resource usaga exceeds device resources
        Errors raise exceptions
        """

        # Check software needed is present
        found = os.system('command -v i++ > /dev/null')
        if found != 0:
            raise Exception('Intel HLS installation not found. Make sure "i++" is on PATH.')

        if fpgasynth:
                if fpgasynth and not synth:
                    raise Exception('HLS Synthesis needs to be run before FPGA synthesis')
                found = os.system('command -v quartus_sh > /dev/null')
                if found != 0:
                    raise Exception('Quartus installation not found. Make sure "quartus_sh" is on PATH.')

        with chdir(model.config.get_output_dir()):
            if synth:
                quartus_compile = 'QUARTUS_COMPILE=--quartus-compile' if fpgasynth else ''
                cont_synth = 'CONT_IF_LARGE_AREA=--dont-error-if-large-area-est' if cont_if_large_area else ''
                log_1 = 'LOGGING_1=-v ' if log_level >= 1 else ''
                log_2 = 'LOGGING_2=-v ' if log_level >= 2 else '' 
                os.system(f'make {model.config.get_project_name()}-fpga {log_1} {log_2} {cont_synth} {quartus_compile}')
                
                # If running i++ through a container, such a singularity, this command will throw an exception, because the host OS doesn't have access to HLS simulation tools
                # To avoid the exception, shell into the container (e.g. singularity shell ....) and then execute the following command manually
                # This command simply tests the IP using a simulation tool and obtains the latency and initiation interval
                os.system('./{}-fpga'.format(model.config.get_project_name()))

        return parse_quartus_report(model.config.get_output_dir())

    @layer_optimizer(Layer)
    def init_base_layer(self, layer):
        reuse_factor = layer.model.config.get_reuse_factor(layer)
        layer.set_attr('reuse_factor', reuse_factor)

        target_cycles = layer.model.config.get_target_cycles(layer)
        layer.set_attr('target_cycles', target_cycles)

    @layer_optimizer(Dense)
    def init_dense(self, layer):
        index_t = IntegerPrecisionType(width=1, signed=False)

        layer.set_attr('rfpad', 0)
        layer.set_attr('bfpad', 0)

        if layer.model.config.get_compression(layer):
            layer.set_attr('strategy', 'compressed')
        else:
            n_in, n_out = self.get_layer_mult_size(layer)
            self.set_closest_reuse_factor(layer, n_in, n_out)
            layer.set_attr('strategy', 'resource')

        if layer.model.config.is_resource_strategy(layer):
            if layer.model.config.get_compression(layer):
                index_t = layer.get_weights('weight').type.index_precision

        layer.set_attr('index_t', NamedType('layer{}_index'.format(layer.index), index_t))

    @layer_optimizer(Activation)
    def init_activation(self, layer):
        if layer.get_attr('activation') == 'tanh':
            layer.set_attr('activation', 'dense_tanh')
        if layer.get_attr('recurrent_activation') == 'tanh':
            layer.set_attr('recurrent_activation', 'dense_tanh')
        if 'table_t' not in layer.attributes:
            layer.set_attr('table_t', NamedType(name=layer.name + '_table_t', precision=FixedPrecisionType(width=18, integer=8)))
        if 'table_size' not in layer.attributes:
            layer.set_attr('table_size', 1024)

    @layer_optimizer(Softmax)
    def init_softmax(self, layer):
        if 'exp_table_t' not in layer.attributes:
            layer.set_attr('exp_table_t', layer.get_attr('table_t'))
        if 'inv_table_t' not in layer.attributes:
            layer.set_attr('inv_table_t', layer.get_attr('table_t'))
        if layer.model.config.is_resource_strategy(layer):
            # 'resource' strategy = 'latency' for Softmax
            layer.set_attr('implementation', 'latency')
        else:
            layer.set_attr('implementation', layer.model.config.get_strategy(layer).lower())

    @layer_optimizer(Embedding)
    def init_embed(self, layer):
        if layer.attributes['n_in'] is None:
           raise Exception('Input length of Embedding layer must be specified.')

    @layer_optimizer(GRU)
    def init_gru(self, layer):
        reuse_factor = layer.model.config.get_reuse_factor(layer)
        layer.set_attr('recurrent_reuse_factor', reuse_factor)

        # Dense multiplication properties
        layer.set_attr('rfpad', 0)
        layer.set_attr('bfpad', 0)

        index_t = IntegerPrecisionType(width=1, signed=False)
        layer.set_attr('index_t', index_t)

        if 'table_t' not in layer.attributes:
            layer.set_attr('table_t', NamedType(name=layer.name + '_table_t', precision=FixedPrecisionType(width=18, integer=8)))
        if 'table_size' not in layer.attributes:
            layer.set_attr('table_size', 1024)
        if True: # layer.model.config.is_resource_strategy(layer): ... Quartus only supports Dense resource multiplication
            n_in, n_out, n_in_recr, n_out_recr = self.get_layer_mult_size(layer)
            self.set_closest_reuse_factor(layer, n_in, n_out)
            self.set_closest_reuse_factor(layer, n_in_recr, n_out_recr, attribute='recurrent_reuse_factor')
            layer.set_attr('strategy', 'resource')

        layer.set_attr('index_t', index_t)

    @layer_optimizer(Conv1D)
    def init_conv1d(self, layer):
        # This can happen if we assign weights of Dense layer to 1x1 Conv1D
        if len(layer.weights['weight'].data.shape) == 2:
            layer.weights['weight'].data = np.expand_dims(layer.weights['weight'].data, axis=(0,1))
        
        # Dense matrix multiply properties
        layer.set_attr('rfpad', 0)
        layer.set_attr('bfpad', 0)

        # Reuse and parallelization factors
        layer.set_attr('strategy', 'resource')
        n_in, n_out = self.get_layer_mult_size(layer)
        self.set_target_reuse_factor(layer)
        self.set_closest_reuse_factor(layer, n_in, n_out)
        layer.set_attr('parallelization', layer.model.config.get_layer_config_value(layer, 'ParallelizationFactor', 1))

        # impl_filt_width determines the filter size post-Winograd transformation
        layer.set_attr('impl_filt_width', layer.get_attr('filt_width'))

        # Implementation:
        # - combination - at compile-time, the decision between Winograd and im2col is made
        # - im2col - specifically use im2col
        # - Winograd - use Winograd, if possible
        layer.set_attr('implementation', layer.model.config.get_layer_config_value(layer, 'Implementation', 'combination'))

        layer.set_attr('n_partitions', 1) #TODO Not used yet as there is no codegen implementation of CNNs for Quartus backend

    @layer_optimizer(Conv2D)
    def init_conv2d(self, layer):
        # This can happen if we assign weights of Dense layer to 1x1 Conv2D
        if len(layer.weights['weight'].data.shape) == 2: 
            layer.weights['weight'].data = np.expand_dims(layer.weights['weight'].data, axis=(0,1))

        # Dense matrix multiply properties
        layer.set_attr('rfpad', 0)
        layer.set_attr('bfpad', 0)
        
        # Reuse and parallelization factors
        layer.set_attr('strategy', 'resource')
        n_in, n_out = self.get_layer_mult_size(layer)
        self.set_target_reuse_factor(layer)
        self.set_closest_reuse_factor(layer, n_in, n_out)
        layer.set_attr('parallelization', layer.model.config.get_layer_config_value(layer, 'ParallelizationFactor', 1))

        # impl_filt_width & impl_filt_height determine the filter size post-Winograd transformation
        layer.set_attr('impl_filt_height', layer.get_attr('filt_height'))
        layer.set_attr('impl_filt_width', layer.get_attr('filt_width'))

        # Implementation:
        # - combination - at compile-time, the decision between Winograd and im2col is made
        # - im2col - specifically use im2col
        # - Winograd - use Winograd, if possible
        layer.set_attr('implementation', layer.model.config.get_layer_config_value(layer, 'Implementation', 'combination'))

        layer.set_attr('n_partitions', 1) #TODO Not used yet as there is no codegen implementation of CNNs for Quartus backend
    
    @layer_optimizer(LSTM)
    def init_lstm(self, layer):
        reuse_factor = layer.model.config.get_reuse_factor(layer)
        layer.set_attr('recurrent_reuse_factor', reuse_factor)

        index_t = IntegerPrecisionType(width=1, signed=False)
        layer.set_attr('index_t', index_t)

        if 'table_t' not in layer.attributes:
            layer.set_attr('table_t', NamedType(name=layer.name + '_table_t', precision=FixedPrecisionType(width=18, integer=8)))
        if 'table_size' not in layer.attributes:
            layer.set_attr('table_size', 1024)

        # We don't use RF yet
        if True: # layer.model.config.is_resource_strategy(layer): ... Quartus only supports Dense resource multiplication
            n_in, n_out, n_in_recr, n_out_recr = self.get_layer_mult_size(layer)
            self.set_closest_reuse_factor(layer, n_in, n_out)
            self.set_closest_reuse_factor(layer, n_in_recr, n_out_recr, attribute='recurrent_reuse_factor')
            layer.set_attr('strategy', 'resource')

        # Split weights for easier storage in on-chip memory and implementation in HLS
        weights_data = layer.weights['weight'].data
        rec_weights_data = layer.weights['recurrent_weight'].data
        bias_data = layer.weights['bias'].data
        
        weight_types=['i', 'f', 'c', 'o']
        for i in range (0,4):
          layer.add_weights_variable(name='weight_{}'.format(weight_types[i]), var_name='kernel_{}_{{index}}'.format(weight_types[i]), data=weights_data[0:layer.get_attr('n_in'), i*layer.get_attr('n_out'):(i+1)*layer.get_attr('n_out')], quantizer=layer.get_attr('weight_quantizer'), compression=None)
          layer.add_weights_variable(name='recurrent_weight_{}'.format(weight_types[i]), var_name='recurrent_kernel_{}_{{index}}'.format(weight_types[i]), data=rec_weights_data[0:layer.get_attr('n_out'),i*layer.get_attr('n_out'):(i+1)*layer.get_attr('n_out')], quantizer=layer.get_attr('weight_quantizer'), compression=None)
          layer.add_weights_variable(name='bias_{}'.format(weight_types[i]), var_name='bias_{}_{{index}}'.format(weight_types[i]), data=bias_data[i*layer.get_attr('n_out'):(i+1)*(layer.get_attr('n_out'))], quantizer=layer.get_attr('weight_quantizer'), compression=None)

    @layer_optimizer(SimpleRNN)
    def init_simple_rnn(self, layer):
        reuse_factor = layer.model.config.get_reuse_factor(layer)
        layer.set_attr('recurrent_reuse_factor', reuse_factor)

        index_t = IntegerPrecisionType(width=1, signed=False)
        layer.set_attr('index_t', index_t)

        if 'table_t' not in layer.attributes:
            layer.set_attr('table_t', NamedType(name=layer.name + '_table_t', precision=FixedPrecisionType(width=18, integer=8)))
        if 'table_size' not in layer.attributes:
            layer.set_attr('table_size', 1024)

        # TODO - Consider setting and using RF<|MERGE_RESOLUTION|>--- conflicted
+++ resolved
@@ -60,11 +60,8 @@
         quantization_flow = register_flow('quantization', quantization_passes, requires=[init_flow], backend=self.name)
 
         optimization_passes = [
-<<<<<<< HEAD
+            'quartus:remove_final_reshape',
             'quartus:inplace_parallel_reshape',
-=======
-            'quartus:remove_final_reshape',
->>>>>>> 90d760a0
             'quartus:optimize_pointwise_conv',
         ]
         optimization_flow = register_flow('optimize', optimization_passes, requires=[init_flow], backend=self.name)
