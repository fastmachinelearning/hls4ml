import os
from hls4ml.model.attributes import Attribute
import numpy as np
from contextlib import contextmanager

<<<<<<< HEAD
from hls4ml.model.attributes import Attribute
from hls4ml.model.types import NamedType, IntegerPrecisionType, FixedPrecisionType
from hls4ml.model.layers import Layer, Dense, BatchNormalization, Activation, ParametrizedActivation, PReLU, Softmax, LSTM, SimpleRNN
from hls4ml.model.optimizer import get_backend_passes, layer_optimizer, model_optimizer
=======
from hls4ml.backends import FPGABackend
from hls4ml.model.types import NamedType, IntegerPrecisionType, FixedPrecisionType
from hls4ml.model.layers import Embedding, Layer, Dense, Activation, Softmax, GRU
>>>>>>> 563c84c1
from hls4ml.model.flow import register_flow
from hls4ml.report import parse_quartus_report
from hls4ml.model.optimizer import get_backend_passes, layer_optimizer

@contextmanager
def chdir(newdir):
    prevdir = os.getcwd()
    os.chdir(os.path.expanduser(newdir))
    try:
        yield
    finally:
        os.chdir(prevdir)

class QuartusBackend(FPGABackend):
    def __init__(self):
        super(QuartusBackend, self).__init__('Quartus')
        self._register_layer_attributes()
        self._register_flows()

    def _register_layer_attributes(self):
        extended_attrs = {
<<<<<<< HEAD
            SimpleRNN: [Attribute('recurrent_reuse_factor', default=1)],
            LSTM: [Attribute('recurrent_reuse_factor', default=1)],
        }
        self.attribute_map.update(extended_attrs)
=======
            GRU: [Attribute('recurrent_reuse_factor', default=1)],
        }
        self.attribute_map.update(extended_attrs)
    
>>>>>>> 563c84c1

    def _register_flows(self):
        initializers = self._get_layer_initializers()
        init_flow = register_flow('init_layers', initializers, requires=['optimize'], backend=self.name)

        streaming_passes = [
            'quartus:clone_output'
        ]
        streaming_flow = register_flow('streaming', streaming_passes, requires=[init_flow], backend=self.name)

        quartus_types = [
            'quartus:transform_types',
            'quartus:apply_resource_strategy'
        ]
        quartus_types_flow = register_flow('specific_types', quartus_types, requires=[init_flow], backend=self.name)

        quantization_passes = [
            'quartus:merge_batch_norm_quantized_tanh',
            'quartus:quantize_dense_output',
            'fuse_consecutive_batch_normalization',
        ]
        quantization_flow = register_flow('quantization', quantization_passes, requires=[init_flow], backend=self.name)

        optimization_passes = []
        optimization_flow = register_flow('optimize', optimization_passes, requires=[init_flow], backend=self.name)

        templates = self._get_layer_templates()
        template_flow = register_flow('apply_templates', self._get_layer_templates, requires=[init_flow], backend=self.name)

        writer_passes = [
            'make_stamp',
            'quartus:write_hls'
        ]

        self._writer_flow = register_flow('write', writer_passes, requires=['quartus:ip'], backend=self.name)

        all_passes = get_backend_passes(self.name)

        extras = [
            # Ideally this should be empty
            opt_pass for opt_pass in all_passes if opt_pass not in initializers + streaming_passes + quartus_types + quantization_passes + templates + optimization_passes + writer_passes
        ]

        if len(extras) > 0:
            extras_flow = register_flow('extras', extras, requires=[init_flow], backend=self.name)
        else:
            extras_flow = None

        ip_flow_requirements = ['optimize', init_flow, streaming_flow, quantization_flow, optimization_flow, quartus_types_flow, extras_flow, template_flow]
        ip_flow_requirements = list(filter(None, ip_flow_requirements))

        self._default_flow = register_flow('ip', None, requires=ip_flow_requirements, backend=self.name)

    def get_default_flow(self):
        return self._default_flow

    def get_writer_flow(self):
        return self._writer_flow

    def create_initial_config(self, part='Arria10', clock_period=5, io_type='io_parallel'):
        config = {}

        config['Part'] = part if part is not None else 'Arria10'
        config['ClockPeriod'] = clock_period
        config['IOType'] = io_type
        config['HLSConfig'] = {}

        return config

    def build(self, model, synth=True, fpgasynth=False, log_level=1, cont_if_large_area=False):

        """
        Builds the project using Intel HLS compiler.

        Args:
            model (ModelGraph): The model to build
            synth, optional: Whether to run HLS synthesis
            fpgasynth, optional:  Whether to run FPGA synthesis (Quartus Compile)
            log_level, optional: Logging level to be displayed during HLS synthesis (0, 1, 2)
            cont_if_large_area: Instruct the HLS compiler to continue synthesis if the estimated resource usaga exceeds device resources
        Errors raise exceptions
        """

        # Check software needed is present
        found = os.system('command -v i++ > /dev/null')
        if found != 0:
            raise Exception('Intel HLS installation not found. Make sure "i++" is on PATH.')

        if fpgasynth:
                if fpgasynth and not synth:
                    raise Exception('HLS Synthesis needs to be run before FPGA synthesis')
                found = os.system('command -v quartus_sh > /dev/null')
                if found != 0:
                    raise Exception('Quartus installation not found. Make sure "quartus_sh" is on PATH.')

        with chdir(model.config.get_output_dir()):
            if synth:
                quartus_compile = 'QUARTUS_COMPILE=--quartus-compile' if fpgasynth else ''
                cont_synth = 'CONT_IF_LARGE_AREA=--dont-error-if-large-area-est' if cont_if_large_area else ''
                log_1 = 'LOGGING_1=-v ' if log_level >= 1 else ''
                log_2 = 'LOGGING_2=-v ' if log_level >= 2 else '' 
                os.system(f'make {model.config.get_project_name()}-fpga {log_1} {log_2} {cont_synth} {quartus_compile}')
                
                # If running i++ through a container, such a singularity, this command will throw an exception, because the host OS doesn't have access to HLS simulation tools
                # To avoid the exception, shell into the container (e.g. singularity shell ....) and then execute the following command manually
                # This command simply tests the IP using a simulation tool and obtains the latency and initiation interval
                os.system('./{}-fpga'.format(model.config.get_project_name()))

        return parse_quartus_report(model.config.get_output_dir())

    @layer_optimizer(Layer)
    def init_base_layer(self, layer):
        reuse_factor = layer.model.config.get_reuse_factor(layer)
        layer.set_attr('reuse_factor', reuse_factor)

        target_cycles = layer.model.config.get_target_cycles(layer)
        layer.set_attr('target_cycles', target_cycles)

    @layer_optimizer(Dense)
    def init_dense(self, layer):
        index_t = IntegerPrecisionType(width=1, signed=False)

        layer.set_attr('rfpad', 0)
        layer.set_attr('bfpad', 0)

        if layer.model.config.get_compression(layer):
            layer.set_attr('strategy', 'compressed')
        else:
            n_in, n_out = self.get_layer_mult_size(layer)
            self.set_closest_reuse_factor(layer, n_in, n_out)
            layer.set_attr('strategy', 'resource')

        if layer.model.config.is_resource_strategy(layer):
            if layer.model.config.get_compression(layer):
                index_t = layer.get_weights('weight').type.index_precision

        layer.set_attr('index_t', NamedType('layer{}_index'.format(layer.index), index_t))

    @layer_optimizer(Activation)
    def init_activation(self, layer):
        if layer.get_attr('activation') == 'tanh':
            layer.set_attr('activation', 'dense_tanh')
<<<<<<< HEAD
        if layer.get_attr('recurrent_activation') == 'tanh':
            layer.set_attr('recurrent_activation', 'dense_tanh')
=======
>>>>>>> 563c84c1
        if 'table_t' not in layer.attributes:
            layer.set_attr('table_t', NamedType(name=layer.name + '_table_t', precision=FixedPrecisionType(width=18, integer=8)))
        if 'table_size' not in layer.attributes:
            layer.set_attr('table_size', 1024)

    @layer_optimizer(Softmax)
    def init_softmax(self, layer):
        if 'exp_table_t' not in layer.attributes:
            layer.set_attr('exp_table_t', layer.get_attr('table_t'))
        if 'inv_table_t' not in layer.attributes:
            layer.set_attr('inv_table_t', layer.get_attr('table_t'))
<<<<<<< HEAD

    @layer_optimizer(LSTM)
    def init_lstm(self, layer):
        # TODO Allow getting recurrent reuse factor from the config
        reuse_factor = layer.model.config.get_reuse_factor(layer)
        layer.set_attr('recurrent_reuse_factor', reuse_factor)

=======
        if layer.model.config.is_resource_strategy(layer):
            # 'resource' strategy = 'latency' for Softmax
            layer.set_attr('implementation', 'latency')
        else:
            layer.set_attr('implementation', layer.model.config.get_strategy(layer).lower())

    @layer_optimizer(Embedding)
    def init_embed(self, layer):
        if layer.attributes['n_in'] is None:
           raise Exception('Input length of Embedding layer must be specified.')

    @layer_optimizer(GRU)
    def init_gru(self, layer):
        reuse_factor = layer.model.config.get_reuse_factor(layer)
        layer.set_attr('recurrent_reuse_factor', reuse_factor)

        # Dense multiplication properties
        layer.set_attr('rfpad', 0)
        layer.set_attr('bfpad', 0)

>>>>>>> 563c84c1
        index_t = IntegerPrecisionType(width=1, signed=False)

        if 'table_t' not in layer.attributes:
            layer.set_attr('table_t', FixedPrecisionType(width=18, integer=8))
        if 'table_size' not in layer.attributes:
            layer.set_attr('table_size', 1024)
<<<<<<< HEAD
        if layer.model.config.is_resource_strategy(layer):
            n_in, n_out, n_in_recr, n_out_recr = self.get_layer_mult_size(layer)
            self.set_closest_reuse_factor(layer, n_in, n_out)
            self.set_closest_reuse_factor(layer, n_in_recr, n_out_recr, attribute='recurrent_reuse_factor')

            layer.weights['weight'].data = np.transpose(layer.weights['weight'].data)
            layer.weights['recurrent_weight'].data = np.transpose(layer.weights['recurrent_weight'].data)

            layer.weights['weight_i'].data = np.transpose(layer.weights['weight_i'].data)
            layer.weights['recurrent_weight_i'].data = np.transpose(layer.weights['recurrent_weight_i'].data)

            layer.weights['weight_f'].data = np.transpose(layer.weights['weight_f'].data)
            layer.weights['recurrent_weight_f'].data = np.transpose(layer.weights['recurrent_weight_f'].data)

            layer.weights['weight_c'].data = np.transpose(layer.weights['weight_c'].data)
            layer.weights['recurrent_weight_c'].data = np.transpose(layer.weights['recurrent_weight_c'].data)

            layer.weights['weight_o'].data = np.transpose(layer.weights['weight_o'].data)
            layer.weights['recurrent_weight_o'].data = np.transpose(layer.weights['recurrent_weight_o'].data)

            layer.set_attr('strategy', 'resource')
        else:
            layer.set_attr('strategy', 'latency')
            
=======
        if True: # layer.model.config.is_resource_strategy(layer): ... Quartus only supports Dense resource multiplication
            n_in, n_out, n_in_recr, n_out_recr = self.get_layer_mult_size(layer)
            self.set_closest_reuse_factor(layer, n_in, n_out)
            self.set_closest_reuse_factor(layer, n_in_recr, n_out_recr, attribute='recurrent_reuse_factor')
            layer.set_attr('strategy', 'resource')

>>>>>>> 563c84c1
        layer.set_attr('index_t', index_t)<|MERGE_RESOLUTION|>--- conflicted
+++ resolved
@@ -1,21 +1,14 @@
 import os
-from hls4ml.model.attributes import Attribute
 import numpy as np
 from contextlib import contextmanager
 
-<<<<<<< HEAD
-from hls4ml.model.attributes import Attribute
+from hls4ml.backends import FPGABackend
+from hls4ml.model.attributes import Attribute, TypeAttribute
+from hls4ml.model.flow import register_flow
 from hls4ml.model.types import NamedType, IntegerPrecisionType, FixedPrecisionType
-from hls4ml.model.layers import Layer, Dense, BatchNormalization, Activation, ParametrizedActivation, PReLU, Softmax, LSTM, SimpleRNN
-from hls4ml.model.optimizer import get_backend_passes, layer_optimizer, model_optimizer
-=======
-from hls4ml.backends import FPGABackend
-from hls4ml.model.types import NamedType, IntegerPrecisionType, FixedPrecisionType
-from hls4ml.model.layers import Embedding, Layer, Dense, Activation, Softmax, GRU
->>>>>>> 563c84c1
-from hls4ml.model.flow import register_flow
+from hls4ml.model.layers import Layer, Dense, Embedding, Activation, Softmax, LSTM, SimpleRNN, GRU
+from hls4ml.model.optimizer import get_backend_passes, layer_optimizer
 from hls4ml.report import parse_quartus_report
-from hls4ml.model.optimizer import get_backend_passes, layer_optimizer
 
 @contextmanager
 def chdir(newdir):
@@ -34,17 +27,29 @@
 
     def _register_layer_attributes(self):
         extended_attrs = {
-<<<<<<< HEAD
             SimpleRNN: [Attribute('recurrent_reuse_factor', default=1)],
-            LSTM: [Attribute('recurrent_reuse_factor', default=1)],
-        }
-        self.attribute_map.update(extended_attrs)
-=======
+            LSTM: [
+                Attribute('recurrent_reuse_factor', default=1),
+                TypeAttribute('weight_i'),
+                TypeAttribute('bias_i'),
+                TypeAttribute('recurrent_weight_i'),
+
+                TypeAttribute('weight_f'),
+                TypeAttribute('bias_f'),
+                TypeAttribute('recurrent_weight_f'),
+
+                TypeAttribute('weight_c'),
+                TypeAttribute('bias_c'),
+                TypeAttribute('recurrent_weight_c'),
+
+                TypeAttribute('weight_o'),
+                TypeAttribute('bias_o'),
+                TypeAttribute('recurrent_weight_o'),
+            ],
             GRU: [Attribute('recurrent_reuse_factor', default=1)],
         }
         self.attribute_map.update(extended_attrs)
     
->>>>>>> 563c84c1
 
     def _register_flows(self):
         initializers = self._get_layer_initializers()
@@ -187,11 +192,8 @@
     def init_activation(self, layer):
         if layer.get_attr('activation') == 'tanh':
             layer.set_attr('activation', 'dense_tanh')
-<<<<<<< HEAD
         if layer.get_attr('recurrent_activation') == 'tanh':
             layer.set_attr('recurrent_activation', 'dense_tanh')
-=======
->>>>>>> 563c84c1
         if 'table_t' not in layer.attributes:
             layer.set_attr('table_t', NamedType(name=layer.name + '_table_t', precision=FixedPrecisionType(width=18, integer=8)))
         if 'table_size' not in layer.attributes:
@@ -203,7 +205,49 @@
             layer.set_attr('exp_table_t', layer.get_attr('table_t'))
         if 'inv_table_t' not in layer.attributes:
             layer.set_attr('inv_table_t', layer.get_attr('table_t'))
-<<<<<<< HEAD
+        if layer.model.config.is_resource_strategy(layer):
+            # 'resource' strategy = 'latency' for Softmax
+            layer.set_attr('implementation', 'latency')
+        else:
+            layer.set_attr('implementation', layer.model.config.get_strategy(layer).lower())
+
+    @layer_optimizer(Embedding)
+    def init_embed(self, layer):
+        if layer.attributes['n_in'] is None:
+           raise Exception('Input length of Embedding layer must be specified.')
+
+    @layer_optimizer(GRU)
+    def init_gru(self, layer):
+        reuse_factor = layer.model.config.get_reuse_factor(layer)
+        layer.set_attr('recurrent_reuse_factor', reuse_factor)
+
+        # Dense multiplication properties
+        layer.set_attr('rfpad', 0)
+        layer.set_attr('bfpad', 0)
+
+        index_t = IntegerPrecisionType(width=1, signed=False)
+        layer.set_attr('index_t', index_t)
+
+        if 'table_t' not in layer.attributes:
+            layer.set_attr('table_t', FixedPrecisionType(width=18, integer=8))
+        if 'table_size' not in layer.attributes:
+            layer.set_attr('table_size', 1024)
+        if True: # layer.model.config.is_resource_strategy(layer): ... Quartus only supports Dense resource multiplication
+            n_in, n_out, n_in_recr, n_out_recr = self.get_layer_mult_size(layer)
+            self.set_closest_reuse_factor(layer, n_in, n_out)
+            self.set_closest_reuse_factor(layer, n_in_recr, n_out_recr, attribute='recurrent_reuse_factor')
+            layer.set_attr('strategy', 'resource')
+
+    @layer_optimizer(SimpleRNN)
+    def init_simplernn(self, layer):
+        weights_data = layer.model.get_weights_data(layer.name, 'kernel')
+        rec_weights_data = layer.model.get_weights_data(layer.name, 'recurrent_kernel')
+        bias_data = layer.model.get_weights_data(layer.name, 'bias')
+
+        layer.add_weights_variable(name='weight', var_name='kernel_{index}' , data=weights_data[0][0:layer.get_attr('n_out')], quantizer=layer.get_attr('weight_quantizer'), compression=None)
+        layer.add_weights_variable(name='recurrent_weight', var_name='recurrent_kernel_{index}', data=rec_weights_data[0:layer.get_attr('n_out'),0:layer.get_attr('n_out')], quantizer=layer.get_attr('weight_quantizer'), compression=None)
+        layer.add_weights_variable(name='bias', var_name='bias_{index}', data=bias_data[0:layer.get_attr('n_out')], quantizer=layer.get_attr('weight_quantizer'), compression=None)
+
 
     @layer_optimizer(LSTM)
     def init_lstm(self, layer):
@@ -211,65 +255,46 @@
         reuse_factor = layer.model.config.get_reuse_factor(layer)
         layer.set_attr('recurrent_reuse_factor', reuse_factor)
 
-=======
-        if layer.model.config.is_resource_strategy(layer):
-            # 'resource' strategy = 'latency' for Softmax
-            layer.set_attr('implementation', 'latency')
-        else:
-            layer.set_attr('implementation', layer.model.config.get_strategy(layer).lower())
-
-    @layer_optimizer(Embedding)
-    def init_embed(self, layer):
-        if layer.attributes['n_in'] is None:
-           raise Exception('Input length of Embedding layer must be specified.')
-
-    @layer_optimizer(GRU)
-    def init_gru(self, layer):
-        reuse_factor = layer.model.config.get_reuse_factor(layer)
-        layer.set_attr('recurrent_reuse_factor', reuse_factor)
-
-        # Dense multiplication properties
-        layer.set_attr('rfpad', 0)
-        layer.set_attr('bfpad', 0)
-
->>>>>>> 563c84c1
         index_t = IntegerPrecisionType(width=1, signed=False)
+        layer.set_attr('index_t', index_t)
+
+        weights_data = self.model.get_weights_data(self.name, 'kernel')
+        rec_weights_data = self.model.get_weights_data(self.name, 'recurrent_kernel')
+        bias_data = self.model.get_weights_data(self.name, 'bias')
+
+        weight_types=["i","f","c","o"]
+        for i in range (0,4):
+          self.add_weights_variable(name='weight_{}'.format(weight_types[i]), var_name='kernel_{}_{{index}}'.format(weight_types [i]) , data=weights_data[0][i*self.get_attr('n_out'):(i+1)*(self.get_attr('n_out'))], quantizer=self.get_attr('weight_quantizer'), compression=None)
+          self.add_weights_variable(name='recurrent_weight_{}'.format( weight_types [i] ), var_name='recurrent_kernel_{}_{{index}}'.format(weight_types [i]), data=rec_weights_data[0:self.get_attr('n_out'),i*self.get_attr('n_out'):(i+1)*(self.get_attr('n_out'))], quantizer=self.get_attr('weight_quantizer'), compression=None)
+          self.add_weights_variable(name='bias_{}'.format(weight_types [i]), var_name='bias_{}_{{index}}'.format(weight_types [i]), data=bias_data[i*self.get_attr('n_out'):(i+1)*(self.get_attr('n_out'))], quantizer=self.get_attr('weight_quantizer'), compression=None)
+
+
 
         if 'table_t' not in layer.attributes:
             layer.set_attr('table_t', FixedPrecisionType(width=18, integer=8))
         if 'table_size' not in layer.attributes:
             layer.set_attr('table_size', 1024)
-<<<<<<< HEAD
-        if layer.model.config.is_resource_strategy(layer):
-            n_in, n_out, n_in_recr, n_out_recr = self.get_layer_mult_size(layer)
-            self.set_closest_reuse_factor(layer, n_in, n_out)
-            self.set_closest_reuse_factor(layer, n_in_recr, n_out_recr, attribute='recurrent_reuse_factor')
-
-            layer.weights['weight'].data = np.transpose(layer.weights['weight'].data)
-            layer.weights['recurrent_weight'].data = np.transpose(layer.weights['recurrent_weight'].data)
-
-            layer.weights['weight_i'].data = np.transpose(layer.weights['weight_i'].data)
-            layer.weights['recurrent_weight_i'].data = np.transpose(layer.weights['recurrent_weight_i'].data)
-
-            layer.weights['weight_f'].data = np.transpose(layer.weights['weight_f'].data)
-            layer.weights['recurrent_weight_f'].data = np.transpose(layer.weights['recurrent_weight_f'].data)
-
-            layer.weights['weight_c'].data = np.transpose(layer.weights['weight_c'].data)
-            layer.weights['recurrent_weight_c'].data = np.transpose(layer.weights['recurrent_weight_c'].data)
-
-            layer.weights['weight_o'].data = np.transpose(layer.weights['weight_o'].data)
-            layer.weights['recurrent_weight_o'].data = np.transpose(layer.weights['recurrent_weight_o'].data)
-
-            layer.set_attr('strategy', 'resource')
-        else:
-            layer.set_attr('strategy', 'latency')
-            
-=======
         if True: # layer.model.config.is_resource_strategy(layer): ... Quartus only supports Dense resource multiplication
             n_in, n_out, n_in_recr, n_out_recr = self.get_layer_mult_size(layer)
             self.set_closest_reuse_factor(layer, n_in, n_out)
             self.set_closest_reuse_factor(layer, n_in_recr, n_out_recr, attribute='recurrent_reuse_factor')
+
+            layer.weights['weight'].data = np.transpose(layer.weights['weight'].data)
+            layer.weights['recurrent_weight'].data = np.transpose(layer.weights['recurrent_weight'].data)
+
+            layer.weights['weight_i'].data = np.transpose(layer.weights['weight_i'].data)
+            layer.weights['recurrent_weight_i'].data = np.transpose(layer.weights['recurrent_weight_i'].data)
+
+            layer.weights['weight_f'].data = np.transpose(layer.weights['weight_f'].data)
+            layer.weights['recurrent_weight_f'].data = np.transpose(layer.weights['recurrent_weight_f'].data)
+
+            layer.weights['weight_c'].data = np.transpose(layer.weights['weight_c'].data)
+            layer.weights['recurrent_weight_c'].data = np.transpose(layer.weights['recurrent_weight_c'].data)
+
+            layer.weights['weight_o'].data = np.transpose(layer.weights['weight_o'].data)
+            layer.weights['recurrent_weight_o'].data = np.transpose(layer.weights['recurrent_weight_o'].data)
+
+
             layer.set_attr('strategy', 'resource')
-
->>>>>>> 563c84c1
-        layer.set_attr('index_t', index_t)+        else:
+            layer.set_attr('strategy', 'latency')