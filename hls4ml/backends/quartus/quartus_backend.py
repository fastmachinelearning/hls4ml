--- conflicted
+++ resolved
@@ -73,11 +73,8 @@
             'quartus:inplace_parallel_reshape',
             'quartus:inplace_stream_flatten',
             'quartus:skip_softmax',
-<<<<<<< HEAD
-=======
             'quartus:fix_softmax_table_size',
             'quartus:process_fixed_point_quantizer_layer',
->>>>>>> 2898ab2f
             'infer_precision_types',
         ]
         optimization_flow = register_flow('optimize', optimization_passes, requires=[init_flow], backend=self.name)
