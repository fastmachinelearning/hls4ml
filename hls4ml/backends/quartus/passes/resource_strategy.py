--- conflicted
+++ resolved
@@ -1,21 +1,12 @@
 import numpy as np
 from hls4ml.model.optimizer import OptimizerPass
-<<<<<<< HEAD
-from hls4ml.model.layers import Dense, Conv1D, Conv2D, GRU
-=======
-from hls4ml.model.layers import LSTM, Dense, GRU, SimpleRNN
->>>>>>> 83dcf8ea
+from hls4ml.model.layers import Dense, Conv1D, Conv2D, GRU, LSTM, SimpleRNN
 
 class ApplyResourceStrategy(OptimizerPass):
     ''' Transposes the weights to use the dense_resource matrix multiply routine '''
     def match(self, node):
-<<<<<<< HEAD
-        node_matches = isinstance(node, (Dense, Conv1D, Conv2D, GRU))
+        node_matches = isinstance(node, (Dense, Conv1D, Conv2D, GRU, LSTM, SimpleRNN))
         is_resource_strategy = True # node.get_attr('strategy', '').lower() == 'resource' -> Quartus only supportr Resource strategy
-=======
-        node_matches = isinstance(node, (Dense, SimpleRNN, LSTM, GRU))
-        is_resource_strategy = True # node.get_attr('strategy', '').lower() == 'resource' ... Quartus only supports resource strategy
->>>>>>> 83dcf8ea
         already_transformed = node.get_attr('_weights_transposed', False) == True
         return node_matches and is_resource_strategy and not already_transformed
 
@@ -42,21 +33,22 @@
                             temp[j][i] = 0
                 node.weights['weight'].data = temp.flatten()
                 node.weights['weight'].data_length = node.weights['weight'].data.size
-<<<<<<< HEAD
+        
         elif isinstance(node, Conv1D):
             # (W,C,F) => (F,W,C)
             # IMPORTANT - This format only works with im2col convolution
             #           - Future commits add new optimizers that further transpose THIS format to a format useful for Winograd's minimal filtering algorithm
             node.weights['weight'].data = np.transpose(node.weights['weight'].data, axes=[2, 0, 1])         
+        
         elif isinstance(node, Conv2D):
             # (H,W,C,F) => (F,H,W,C)
             # IMPORTANT - This format only works with im2col convolution
             #           - Future commits add new optimizers that further transpose THIS format to a format useful for Winograd's minimal filtering algorithm
             node.weights['weight'].data = np.transpose(node.weights['weight'].data, axes=[3, 0, 1, 2])     
+        
         elif isinstance(node, GRU):
             node.weights['weight'].data = np.transpose(node.weights['weight'].data)
             node.weights['recurrent_weight'].data = np.transpose(node.weights['recurrent_weight'].data)
-=======
         
         elif isinstance(node, SimpleRNN):
             node.weights['weight'].data = np.transpose(node.weights['weight'].data)
@@ -69,11 +61,7 @@
             for weight_type in ['i', 'f', 'c', 'o']:
                 node.weights[f'weight_{weight_type}'].data = np.transpose(node.weights[f'weight_{weight_type}'].data)
                 node.weights[f'recurrent_weight_{weight_type}'].data = np.transpose(node.weights[f'recurrent_weight_{weight_type}'].data)
-        
-        elif isinstance(node, GRU):
-            node.weights['weight'].data = np.transpose(node.weights['weight'].data)
-            node.weights['recurrent_weight'].data = np.transpose(node.weights['recurrent_weight'].data)        
->>>>>>> 83dcf8ea
+           
         else:
             raise Exception('Unexpected layer {} with resource strategy'.format(node.class_name))
         node.set_attr('_weights_transposed', True)
