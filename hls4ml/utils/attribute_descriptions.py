--- conflicted
+++ resolved
@@ -50,16 +50,15 @@
     'usage at the expense of serialized computation and higher latency/II.'
 )
 
-<<<<<<< HEAD
 # LayerNorm-related attributes
 
 table_range_power2 = (
     'The negative power of 2 that represents the range of the lookup table, '
     'e.g. a value of 1 would represent a range of 0.5.'
-=======
+)
+
 time_distributed_loop = (
     'Controls the amont and type of parallelism in the loop over time steps. If set to "off", no parallelism will be used. '
     'If set to "unroll", the loop will be unrolled. This may result in excessive resource use and cannot be used in '
-    '"io_stream" mode. If set to "pipeline", the loop will be pipelined.'
->>>>>>> 3d4c8f3d
+    '"io_stream" mode. If set to "pipeline", the loop will be pipelined.
 )