import os

from hls4ml.model.flow.flow import register_flow
<<<<<<< HEAD
from hls4ml.model.optimizer.optimizer import ConfigurableOptimizerPass  # noqa: F401
from hls4ml.model.optimizer.optimizer import GlobalOptimizerPass  # noqa: F401
from hls4ml.model.optimizer.optimizer import LayerOptimizerPass  # noqa: F401
from hls4ml.model.optimizer.optimizer import ModelOptimizerPass  # noqa: F401
from hls4ml.model.optimizer.optimizer import OptimizerPass  # noqa: F401
from hls4ml.model.optimizer.optimizer import extract_optimizers_from_object  # noqa: F401
from hls4ml.model.optimizer.optimizer import get_available_passes  # noqa: F401
from hls4ml.model.optimizer.optimizer import get_backend_passes  # noqa: F401
from hls4ml.model.optimizer.optimizer import get_optimizer  # noqa: F401
from hls4ml.model.optimizer.optimizer import layer_optimizer  # noqa: F401
from hls4ml.model.optimizer.optimizer import model_optimizer  # noqa: F401
from hls4ml.model.optimizer.optimizer import optimize_model  # noqa: F401
from hls4ml.model.optimizer.optimizer import optimizer_pass  # noqa: F401
from hls4ml.model.optimizer.optimizer import register_pass  # noqa: F401
from hls4ml.model.optimizer.optimizer import extract_optimizers_from_path
=======
from hls4ml.model.optimizer.optimizer import (  # noqa: F401
    ConfigurableOptimizerPass,
    GlobalOptimizerPass,
    LayerOptimizerPass,
    ModelOptimizerPass,
    OptimizerPass,
    extract_optimizers_from_object,
    extract_optimizers_from_path,
    get_available_passes,
    get_backend_passes,
    get_optimizer,
    layer_optimizer,
    model_optimizer,
    optimize_model,
    optimizer_pass,
    register_pass,
)
>>>>>>> 13148eb2

opt_path = os.path.dirname(__file__) + '/passes'
module_path = __name__ + '.passes'

optimizers = extract_optimizers_from_path(opt_path, module_path)
for opt_name, opt in optimizers.items():
    register_pass(opt_name, opt)

try:
    import qkeras  # noqa: F401

    register_flow(
        'convert',
        [
<<<<<<< HEAD
            'channels_last_converter',
=======
>>>>>>> 13148eb2
            'fuse_bias_add',
            'remove_useless_transpose',
            'output_rounding_saturation_mode',
            'qkeras_factorize_alpha',
            'extract_ternary_threshold',
            'fuse_consecutive_batch_normalization',
        ],
    )  # TODO Maybe not all QKeras optmizers belong here?
    register_flow(
        'optimize',
        [
            'eliminate_linear_activation',
            'fuse_consecutive_batch_normalization',
            'fuse_batch_normalization',
            'replace_multidimensional_dense_with_conv',
            'set_precision_concat',
        ],
        requires=['convert'],
    )
except ImportError:
<<<<<<< HEAD
    register_flow(
        'convert',
        [
            'channels_last_converter',
            'fuse_bias_add',
            'remove_useless_transpose',
        ],
    )
=======
    register_flow('convert', ['fuse_bias_add', 'remove_useless_transpose'])
>>>>>>> 13148eb2
    register_flow(
        'optimize',
        [
            'eliminate_linear_activation',
            'fuse_batch_normalization',
            'replace_multidimensional_dense_with_conv',
            'set_precision_concat',
        ],
        requires=['convert'],
    )

del opt_path
del module_path
del optimizers<|MERGE_RESOLUTION|>--- conflicted
+++ resolved
@@ -1,23 +1,6 @@
 import os
 
 from hls4ml.model.flow.flow import register_flow
-<<<<<<< HEAD
-from hls4ml.model.optimizer.optimizer import ConfigurableOptimizerPass  # noqa: F401
-from hls4ml.model.optimizer.optimizer import GlobalOptimizerPass  # noqa: F401
-from hls4ml.model.optimizer.optimizer import LayerOptimizerPass  # noqa: F401
-from hls4ml.model.optimizer.optimizer import ModelOptimizerPass  # noqa: F401
-from hls4ml.model.optimizer.optimizer import OptimizerPass  # noqa: F401
-from hls4ml.model.optimizer.optimizer import extract_optimizers_from_object  # noqa: F401
-from hls4ml.model.optimizer.optimizer import get_available_passes  # noqa: F401
-from hls4ml.model.optimizer.optimizer import get_backend_passes  # noqa: F401
-from hls4ml.model.optimizer.optimizer import get_optimizer  # noqa: F401
-from hls4ml.model.optimizer.optimizer import layer_optimizer  # noqa: F401
-from hls4ml.model.optimizer.optimizer import model_optimizer  # noqa: F401
-from hls4ml.model.optimizer.optimizer import optimize_model  # noqa: F401
-from hls4ml.model.optimizer.optimizer import optimizer_pass  # noqa: F401
-from hls4ml.model.optimizer.optimizer import register_pass  # noqa: F401
-from hls4ml.model.optimizer.optimizer import extract_optimizers_from_path
-=======
 from hls4ml.model.optimizer.optimizer import (  # noqa: F401
     ConfigurableOptimizerPass,
     GlobalOptimizerPass,
@@ -35,7 +18,6 @@
     optimizer_pass,
     register_pass,
 )
->>>>>>> 13148eb2
 
 opt_path = os.path.dirname(__file__) + '/passes'
 module_path = __name__ + '.passes'
@@ -50,10 +32,7 @@
     register_flow(
         'convert',
         [
-<<<<<<< HEAD
             'channels_last_converter',
-=======
->>>>>>> 13148eb2
             'fuse_bias_add',
             'remove_useless_transpose',
             'output_rounding_saturation_mode',
@@ -74,7 +53,6 @@
         requires=['convert'],
     )
 except ImportError:
-<<<<<<< HEAD
     register_flow(
         'convert',
         [
@@ -83,9 +61,6 @@
             'remove_useless_transpose',
         ],
     )
-=======
-    register_flow('convert', ['fuse_bias_add', 'remove_useless_transpose'])
->>>>>>> 13148eb2
     register_flow(
         'optimize',
         [
