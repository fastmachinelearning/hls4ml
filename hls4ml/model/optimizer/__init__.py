from email.mime import base
from hls4ml.model.flow.flow import register_flow
import os

from hls4ml.model.optimizer.optimizer import OptimizerPass, GlobalOptimizerPass, LayerOptimizerPass, ConfigurableOptimizerPass, register_pass, get_optimizer, optimize_model, get_available_passes, get_backend_passes, optimizer_pass, layer_optimizer, model_optimizer, extract_optimizers_from_path, extract_optimizers_from_object


opt_path = os.path.dirname(__file__) + '/passes'
module_path = __name__ + '.passes'

optimizers = extract_optimizers_from_path(opt_path, module_path)
for opt_name, opt in optimizers.items():
    register_pass(opt_name, opt)


base_convert = [
    'fuse_bias_add',
    'remove_useless_transpose',
    'reshape_constant',
    'quant_constant_parameters',
    'quant_to_activation',
    'fuse_quant_with_constant',
    'reshape_constant_fusion',
    'transpose_constant_fusion',
    'quant_to_alpha_activation_alpha',
    'const_quant_to_const_alpha',
    'batch_norm_onnx_constant_parameters',
    'constant_batch_norm_fusion',
    'merge_two_constants',
    'scale_down_add',
    'scale_down_mat_mul',
    'scale_down_weight_conv',
    'scale_down_bias_conv',
    'scale_down_conv',
    'merge_to_batch_normalization',
    'merge_to_batch_normalization_div',
    'matmul_const_to_dense',
    'conv_to_conv_x_d',
]

base_optimize = [
    'fuse_batch_normalization',
    'replace_multidimensional_dense_with_conv',
    'eliminate_linear_activation_quant',
    'eliminate_linear_activation',
    'propagate_dense_precision',
    'propagate_conv_precision',
]

try:
    import qkeras
<<<<<<< HEAD
    # TODO Maybe not all QKeras optmizers belong here?
    register_flow('convert', base_convert
        + ['output_rounding_saturation_mode', 'qkeras_factorize_alpha',
           'extract_ternary_threshold', 'fuse_consecutive_batch_normalization'])
    register_flow('optimize', ['fuse_consecutive_batch_normalization'] + base_optimize,
                  requires=['convert'])
except:
    register_flow('convert', base_convert)
    register_flow('optimize', base_optimize, requires=['convert'])
=======
    register_flow('convert', ['fuse_bias_add', 'remove_useless_transpose', 'output_rounding_saturation_mode', 'qkeras_factorize_alpha', 'extract_ternary_threshold', 'fuse_consecutive_batch_normalization']) # TODO Maybe not all QKeras optmizers belong here?
    register_flow('optimize', ['eliminate_linear_activation', 'fuse_consecutive_batch_normalization', 'fuse_batch_normalization', 'replace_multidimensional_dense_with_conv', 'set_precision_concat'], requires=['convert'])
except:
    register_flow('convert', ['fuse_bias_add', 'remove_useless_transpose'])
    register_flow('optimize', ['eliminate_linear_activation', 'fuse_batch_normalization', 'replace_multidimensional_dense_with_conv', 'set_precision_concat'], requires=['convert'])
>>>>>>> 41ad17f5

del opt_path
del module_path
del optimizers<|MERGE_RESOLUTION|>--- conflicted
+++ resolved
@@ -45,11 +45,11 @@
     'eliminate_linear_activation',
     'propagate_dense_precision',
     'propagate_conv_precision',
+    'set_precision_concat'
 ]
 
 try:
     import qkeras
-<<<<<<< HEAD
     # TODO Maybe not all QKeras optmizers belong here?
     register_flow('convert', base_convert
         + ['output_rounding_saturation_mode', 'qkeras_factorize_alpha',
@@ -59,13 +59,6 @@
 except:
     register_flow('convert', base_convert)
     register_flow('optimize', base_optimize, requires=['convert'])
-=======
-    register_flow('convert', ['fuse_bias_add', 'remove_useless_transpose', 'output_rounding_saturation_mode', 'qkeras_factorize_alpha', 'extract_ternary_threshold', 'fuse_consecutive_batch_normalization']) # TODO Maybe not all QKeras optmizers belong here?
-    register_flow('optimize', ['eliminate_linear_activation', 'fuse_consecutive_batch_normalization', 'fuse_batch_normalization', 'replace_multidimensional_dense_with_conv', 'set_precision_concat'], requires=['convert'])
-except:
-    register_flow('convert', ['fuse_bias_add', 'remove_useless_transpose'])
-    register_flow('optimize', ['eliminate_linear_activation', 'fuse_batch_normalization', 'replace_multidimensional_dense_with_conv', 'set_precision_concat'], requires=['convert'])
->>>>>>> 41ad17f5
 
 del opt_path
 del module_path
