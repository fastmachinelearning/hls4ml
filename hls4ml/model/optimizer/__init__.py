import os

from hls4ml.model.flow.flow import register_flow
from hls4ml.model.optimizer.optimizer import (  # noqa: F401
    ConfigurableOptimizerPass,
    GlobalOptimizerPass,
    LayerOptimizerPass,
    ModelOptimizerPass,
    OptimizerPass,
    extract_optimizers_from_object,
    extract_optimizers_from_path,
    get_available_passes,
    get_backend_passes,
    get_optimizer,
    layer_optimizer,
    model_optimizer,
    optimize_model,
    optimizer_pass,
    register_pass,
)

opt_path = os.path.dirname(__file__) + '/passes'
module_path = __name__ + '.passes'

optimizers = extract_optimizers_from_path(opt_path, module_path)
for opt_name, opt in optimizers.items():
    register_pass(opt_name, opt)

del opt_path
del module_path
del optimizers

register_flow(
    'parse_qonnx',
    [
        'reshape_constant',
        'resize_remove_constants',
        'quant_constant_parameters',
        'quant_to_activation',
        'fuse_quant_with_constant',
        'const_quant_to_const_alpha',
        'quant_to_alpha_activation_alpha',
        'batch_norm_onnx_constant_parameters',
        'constant_batch_norm_fusion',
        'merge_two_constants',
        'scale_down_add',
        'bias_down_add',
        'scale_down_mat_mul',
        'scale_down_conv',
        'merge_to_apply_alpha',
        'merge_to_apply_alpha_div',
        'matmul_const_to_dense',
        'conv_to_conv_x_d',
        'conv_to_depthwise_conv_x_d',
    ],
)

register_flow(
    'convert',
    [
        'channels_last_converter',
<<<<<<< HEAD
        'merge_linear_activation',
        'separable_to_depthwise_and_conv',
=======
        'seperable_to_depthwise_and_conv',
>>>>>>> 3c63e279
        'remove_transpose_before_flatten',
        'remove_nop_transpose',
        'remove_single_channel_transpose',
        'fuse_bias_add',
        'expand_layer_group',
        'output_rounding_saturation_mode',
        'qkeras_factorize_alpha',
        'extract_ternary_threshold',
        'fuse_consecutive_batch_normalization',
        'fuse_batch_normalization',
        'replace_multidimensional_dense_with_conv',
        'enforce_proxy_model_embedded_config',
        'eliminate_linear_activation',
        'merge_linear_activation',
        # many of the above optimzers need to be done before this
        'infer_precision_types',
    ],
    requires=['parse_qonnx'],
)  # TODO Maybe not all QKeras optmizers belong here?

register_flow(
    'optimize',
    [
        'remove_nop_batch_normalization',
    ],
    requires=['convert'],
)<|MERGE_RESOLUTION|>--- conflicted
+++ resolved
@@ -59,12 +59,7 @@
     'convert',
     [
         'channels_last_converter',
-<<<<<<< HEAD
-        'merge_linear_activation',
         'separable_to_depthwise_and_conv',
-=======
-        'seperable_to_depthwise_and_conv',
->>>>>>> 3c63e279
         'remove_transpose_before_flatten',
         'remove_nop_transpose',
         'remove_single_channel_transpose',
