import math
from typing import Iterable

import numpy as np

from hls4ml.model.optimizer import ConfigurableOptimizerPass
from hls4ml.model.types import FixedPrecisionType, IntegerPrecisionType, PrecisionType, UnspecifiedPrecisionType

# TODO:  The code assumes everything is Fixed or Integer precision. Need to add checks


class InferPrecisionTypes(ConfigurableOptimizerPass):
    def __init__(self):
        # The option, infer_no_bias, allows you to tailor for the given weights, in particular, zero bias
        self.infer_no_bias = False

    def match(self, node):
        input_var = node.get_input_variable()
        if input_var is not None and isinstance(input_var.type, UnspecifiedPrecisionType):
            # only infer types if the input type is known
            return False
        for layer_type in node.types.values():
            if isinstance(layer_type.precision, UnspecifiedPrecisionType):
                return True
        return False

    def transform(self, model, node):
        types_to_infer = []
        for type_name, type_obj in node.types.items():
            if isinstance(type_obj.precision, UnspecifiedPrecisionType):
                types_to_infer.append(type_name)

        inferred_types = self._infer_precision(node, types_to_infer)
        for type_name in types_to_infer:
            if type_name not in inferred_types:
                self._infer_default_type(node, type_name)

        # if the return type was set, this may allow InferPrecisionTypes to be run
        # on layers it was not previously able to
        return 'result_t' in types_to_infer

    def _infer_precision(self, node, types_to_infer):
        node_class = node.class_name
        if node_class in ['Dense']:
            return self._infer_dense_precision(node, types_to_infer)

        if node_class in ['BatchNormalization', 'ApplyAlpha']:
            return self._infer_bn_precision(node, types_to_infer)

        if node_class in ['Conv1D', 'Conv2D', 'PointwiseConv1D', 'PointwiseConv2D', 'Conv2DBatchnorm']:
            return self._infer_conv_precision(node, types_to_infer)

        if node_class in ['DepthwiseConv1D', 'DepthwiseConv2D']:
            return self._infer_depthconv_precision(node, types_to_infer)

        if node_class in ['SeparableConv1D', 'SeparableConv2D']:
            return self._infer_sepconv_precision(node, types_to_infer)

        if node_class in ['Pooling1D', 'Pooling2D']:
            return self._infer_pooling_precision(node, types_to_infer)

        if node_class in ['Clone', 'Reshape', 'Resize', 'Transpose', 'ZeroPadding1D', 'ZeroPadding2D']:
            return self._infer_output_matching_precision(node, types_to_infer)

        if node_class in ['Merge']:
            return self._infer_merge_precision(node, types_to_infer)

        if node_class in ['Concatenate']:
            return self._infer_cat_precision(node, types_to_infer)

        if node_class in ['Dot']:
            return self._infer_dot_precision(node, types_to_infer)

        if node_class in ['Embedding']:
            return self._infer_embedding_precision(node, types_to_infer)

        if node_class in ['SimpleRNN', 'LSTM', 'GRU']:
            return self._infer_rnn_precision(node, types_to_infer)

        # What about quantized activation layer? Setting it to 'auto' manually will break it here. We should prevent
        # this in config_from_* functions

        return []

    def _get_default_precision(self, node):
        model_config = node.model.config
        return model_config.backend.convert_precision_string(model_config.model_precision['default'])

    def _get_maximum_precision(self, node):
        model_config = node.model.config
        if 'maximum' in model_config.model_precision:
            return model_config.backend.convert_precision_string(model_config.model_precision['maximum'])
        else:
            return None

    def _all_supported_types(self, types: Iterable[PrecisionType]):
        """Are all the types supported for inference--currently Integer or Fixed"""
        for tp in types:
            if not isinstance(tp, (IntegerPrecisionType, FixedPrecisionType)):
                return False
        return True

    def _infer_default_type(self, node, type_name):
        model_config = node.model.config
        default_precision = model_config.backend.convert_precision_string(model_config.model_precision['default'])
        # No need to change the name of the NamedType since we use the default precision
        node.types[type_name].precision = default_precision

    def _infer_output_matching_precision(self, node, types_to_infer):
        assert 'result_t' in types_to_infer and len(types_to_infer) == 1

        in_var = node.get_input_variable()
        out_var = node.get_output_variable()
        in_out_type = in_var.type.precision
        out_var.type.precision = in_out_type

        return ['result_t']

    def _infer_common_precision(self, node, types_to_infer, n_ops):
        inferred_types = []

        input_precision = node.get_input_variable().type.precision

        if 'weight_t' in types_to_infer:
            weight_quantizer = node.get_attr('weight_quantizer', None)
            if weight_quantizer is not None:
                node.types['weight_t'].name = node.name + '_weight_t'
                node.types['weight_t'].precision = weight_quantizer.hls_type
            else:
                self._infer_default_type(node, 'weight_t')
            node.weights['weight'].update_precision(node.types['weight_t'].precision)
            inferred_types.append('weight_t')

        if 'bias_t' in types_to_infer:
            bias_quantizer = node.get_attr('bias_quantizer', None)
            if bias_quantizer is not None:
                node.types['bias_t'].name = node.name + '_bias_t'
                node.types['bias_t'].precision = bias_quantizer.hls_type
            else:
                self._infer_default_type(node, 'bias_t')
            node.weights['bias'].update_precision(node.types['bias_t'].precision)
            inferred_types.append('bias_t')

        if self._all_supported_types((input_precision, node.types['weight_t'].precision, node.types['bias_t'].precision)):
            input_width = input_precision.width
            input_integers = input_precision.integer
            input_signed = input_precision.signed

            weight_width = node.types['weight_t'].precision.width
            weight_integers = node.types['weight_t'].precision.integer
            weight_signed = node.types['weight_t'].precision.signed

            bias_width = node.types['bias_t'].precision.width
            bias_integers = node.types['bias_t'].precision.integer
            bias_signed = node.types['bias_t'].precision.signed
            no_bias = node.weights['bias'].nonzeros == 0 and self.infer_no_bias  # no bias

            # using math.ceil instead of np.ceil because it returns an int
            bitwidth = weight_width + input_width + math.ceil(np.log2(n_ops))
            integers = weight_integers + input_integers + math.ceil(np.log2(n_ops))
            signed = weight_signed or input_signed

            frac = bitwidth - integers

            if not no_bias:
                integers = max(integers + (bias_signed and not signed), bias_integers + (signed and not bias_signed)) + 1
                bitwidth = integers + max(frac, bias_width - bias_integers)
                signed = signed or bias_signed

            # if max_precision is specified, limit the size to be less than max precisoin
            max_precision = self._get_maximum_precision(node)
            if max_precision is not None:
                bitwidth = min(bitwidth, max_precision.width)
                integers = min(integers, max_precision.integer)

            # Note:  this is guaranteed to not overflow or need rounding, so it's sufficient to use the simpler form.
            new_type = FixedPrecisionType(bitwidth, integers, signed)
        else:
            new_type = self._get_default_precision(node)

        if 'accum_t' in types_to_infer:
            node.types['accum_t'].name = node.name + '_accum_t'
            node.types['accum_t'].precision = new_type

            inferred_types.append('accum_t')

        if 'result_t' in types_to_infer:
            node.types['result_t'].name = node.name + '_result_t'
            node.types['result_t'].precision = new_type

            inferred_types.append('result_t')

        return inferred_types

    def _infer_dense_precision(self, node, types_to_infer):
        n_ops = node.get_attr('n_in')
        return self._infer_common_precision(node, types_to_infer, n_ops)

    def _infer_conv_precision(self, node, types_to_infer):
        n_ops = node.get_attr('n_chan') * node.get_attr('filt_height', 1) * node.get_attr('filt_width')
        return self._infer_common_precision(node, types_to_infer, n_ops)

<<<<<<< HEAD
    # This function is ignored because we will split sepconv in the future
=======
    def _infer_depthconv_precision(self, node, types_to_infer):
        n_ops = node.get_attr('filt_height', 1) * node.get_attr('filt_width')
        return self._infer_common_precision(node, types_to_infer, n_ops)

>>>>>>> 2898ab2f
    def _infer_sepconv_precision(self, node, types_to_infer):
        inferred_types = []

        input_precision = node.get_input_variable().type.precision
        input_width = input_precision.width
        input_integers = input_precision.integer

        if 'depthwise_t' in types_to_infer:
            # TODO Current HLS implementations use data_T (input type) as the result hence this doesn't affect the output
            # precision ATM, but this will probably change in the future
            depthwise_quantizer = node.get_attr('depthwise_quantizer', None)
            if depthwise_quantizer is not None:
                node.types['depthwise_t'].name = node.name + '_depthwise_t'
                node.types['depthwise_t'].precision = depthwise_quantizer.hls_type
            else:
                self._infer_default_type(node, 'depthwise_t')
            node.weights['depthwise'].update_precision(node.types['depthwise_t'].precision)

            inferred_types.append('depthwise_t')

        if 'pointwise_t' in types_to_infer:
            pointwise_quantizer = node.get_attr('pointwise_quantizer', None)
            if pointwise_quantizer is not None:
                pointwise_width = pointwise_quantizer.bits
                pointwise_integers = pointwise_quantizer.hls_type.integer
                node.types['pointwise_t'].name = node.name + '_pointwise_t'
                node.types['pointwise_t'].precision = pointwise_quantizer.hls_type
            else:
                self._infer_default_type(node, 'pointwise_t')
                pointwise_width = node.types['pointwise_t'].precision.width
                pointwise_integers = node.types['pointwise_t'].precision.integer
            node.weights['pointwise'].update_precision(node.types['pointwise_t'].precision)

            inferred_types.append('pointwise_t')
        else:
            pointwise_width = node.types['pointwise_t'].precision.width
            pointwise_integers = node.types['pointwise_t'].precision.integer

        if 'bias_t' in types_to_infer:
            bias_quantizer = node.get_attr('bias_quantizer', None)
            if bias_quantizer is not None:
                bias_width = bias_quantizer.bits
                bias_integers = bias_quantizer.hls_type.integer
                node.types['bias_t'].name = node.name + '_bias_t'
                node.types['bias_t'].precision = bias_quantizer.hls_type
            else:
                self._infer_default_type(node, 'bias_t')
                bias_width = node.types['bias_t'].precision.width
                bias_integers = node.types['bias_t'].precision.integer
            node.weights['bias'].update_precision(node.types['bias_t'].precision)

            inferred_types.append('bias_t')
        else:
            bias_width = node.types['bias_t'].precision.width
            bias_integers = node.types['bias_t'].precision.integer

        n_ops = node.get_attr('n_chan')
        new_type = FixedPrecisionType(
            width=int(max(np.ceil(input_width + pointwise_width + np.log2(n_ops)), bias_width) + 1),
            integer=int(max(np.ceil(input_integers + pointwise_integers + np.log2(n_ops)), bias_integers) + 1),
        )

        if 'accum_t' in types_to_infer:
            node.types['accum_t'].name = node.name + '_accum_t'
            node.types['accum_t'].precision = new_type

            inferred_types.append('accum_t')

        if 'result_t' in types_to_infer:
            node.types['result_t'].name = node.name + '_result_t'
            node.types['result_t'].precision = new_type

            inferred_types.append('result_t')

        return inferred_types

    def _infer_bn_precision(self, node, types_to_infer):
        """
        The batchnormalziation precision here is the more implementation-focused version. It propagates
        precision from scale and bias, not mean, variance, etc.
        """

        inferred_types = []

        if 'scale_t' in types_to_infer:
            self._infer_default_type(node, 'scale_t')
            node.weights['scale'].update_precision(node.types['scale_t'].precision)
            inferred_types.append('scale_t')

        if 'bias_t' in types_to_infer:
            self._infer_default_type(node, 'bias_t')
            node.weights['bias'].update_precision(node.types['bias_t'].precision)
            inferred_types.append('bias_t')

        if 'result_t' in types_to_infer:
            input_precision = node.get_input_variable().type.precision
            scale_precision = node.types['scale_t'].precision
            bias_precision = node.types['bias_t'].precision

            if self._all_supported_types((input_precision, scale_precision, bias_precision)):

                after_scale_signed = scale_precision.signed or input_precision.signed
                after_scale_width = input_precision.width + scale_precision.width
                after_scale_integer = input_precision.integer + scale_precision.integer

                out_precision_signed = after_scale_signed or bias_precision.signed
                out_precision_integer = (
                    max(
                        after_scale_integer + (bias_precision.signed and not after_scale_signed),
                        bias_precision.integer + (after_scale_signed and not bias_precision.signed),
                    )
                    + 1
                )
                out_precision_width = out_precision_integer + max(
                    after_scale_width - after_scale_integer, bias_precision.fractional
                )

                # if max_precision is specified, limit the size to be less than max precisoin
                max_precision = self._get_maximum_precision(node)
                if max_precision is not None:
                    out_precision_width = min(out_precision_width, max_precision.width)
                    out_precision_integer = min(out_precision_integer, max_precision.integer)

                # Note:  this is guaranteed to not overflow or need rounding, so it's sufficient to use the simpler form.
                out_precision = FixedPrecisionType(out_precision_width, out_precision_integer, out_precision_signed)

            else:
                out_precision = self._get_default_precision(node)

            node.types['result_t'].name = node.name + '_result_t'
            node.types['result_t'].precision = out_precision

            inferred_types.append('result_t')

        return inferred_types

    def _infer_pooling_precision(self, node, types_to_infer):
        inferred_types = []

        if 'accum_t' in types_to_infer:
            input_precision = node.get_input_variable().type.precision
            pool_op = node.attributes['pool_op'].lower()

            if pool_op == 'max':
                # This has the benefit of working for xnor types. I don't think "copy" is needed
                accum_type = input_precision

            elif pool_op == 'average':
                if self._all_supported_types((input_precision,)):
                    width = input_precision.width
                    integer = input_precision.integer
                    signed = input_precision.signed

                    pool_size = node.get_attr('pool_height', 1) * node.get_attr('pool_width')
                    extra_bits = int(np.ceil(np.log2(pool_size)))

                    # for now ignore max precision in this case
                    accum_type = FixedPrecisionType(
                        width=width + extra_bits * 2, integer=integer + extra_bits, signed=signed
                    )
                else:
                    accum_type = self._get_default_precision(node)

            else:
                raise ValueError(f'Unknown pooling operation: {pool_op}')

            node.types['accum_t'].name = node.name + '_accum_t'
            node.types['accum_t'].precision = accum_type

            inferred_types.append('accum_t')

        if 'result_t' in types_to_infer:
            self._infer_output_matching_precision(node, ['result_t'])
            inferred_types.append('result_t')

        return inferred_types

    def _infer_merge_precision(self, node, types_to_infer):
        assert 'result_t' in types_to_infer and len(types_to_infer) == 1

        input_1 = node.get_input_variable(node.inputs[0]).type.precision
        input_2 = node.get_input_variable(node.inputs[1]).type.precision

        op = node.get_attr('op').lower()
        if op in ('add', 'subtract', 'average'):
            if self._all_supported_types((input_1, input_2)):
                new_signed = input_1.signed or input_2.signed or op == 'subtract'
                new_int = (
                    max(
                        input_1.integer + (input_2.signed and not input_1.signed),
                        input_2.integer + (input_1.signed and not input_2.signed),
                    )
                    + 1
                )
                new_width = new_int + max(input_1.fractional, input_2.fractional)
                max_precision = self._get_maximum_precision(node)
                if max_precision is not None:
                    new_width = min(new_width, max_precision.width)
                    new_int = min(new_int, max_precision.integer)
                out_precision = FixedPrecisionType(new_width, new_int, new_signed)
            else:
                out_precision = self._get_default_precision(node)
        elif op == 'multiply':
            if self._all_supported_types((input_1, input_2)):
                new_signed = input_1.signed or input_2.signed
                new_int = input_1.integer + input_2.integer
                new_width = input_1.width + input_2.width
                # if max_precision is specified, limit the size to be less than max precisoin
                max_precision = self._get_maximum_precision(node)
                if max_precision is not None:
                    new_width = min(new_width, max_precision.width)
                    new_int = min(new_int, max_precision.integer)
                out_precision = FixedPrecisionType(new_width, new_int, new_signed)
            else:
                out_precision = self._get_default_precision(node)
        elif op in ('maximum', 'minimum'):
            if input_1 == input_2:
                # can handle binary and potentially others
                out_precision = input_1  # I assume copy is not necessary
            elif self._all_supported_types((input_1, input_2)):
                new_signed = input_1.signed or input_2.signed

                input_1_integer = input_1.integer
                input_2_integer = input_2.integer

                # add one to integer if unsigned while new is signed
                if new_signed and not input_1.signed:
                    input_1_integer += 1
                if new_signed and not input_2.signed:
                    input_2_integer += 1

                new_width = max(input_1.fractional, input_2.fractional) + max(input_1_integer, input_2_integer)
                new_int = max(input_1_integer, input_2_integer)
                out_precision = FixedPrecisionType(new_width, new_int, new_signed)
            else:
                out_precision = self._get_default_precision(node)
        else:
            print(f'Warning: not propagating weights for type {op}')
            out_precision = self._get_default_precision(node)

        node.types['result_t'].name = node.name + '_result_t'
        node.types['result_t'].precision = out_precision

        return ['result_t']

    def _infer_cat_precision(self, node, types_to_infer):
        assert 'result_t' in types_to_infer and len(types_to_infer) == 1

        input_1 = node.get_input_variable(node.inputs[0]).type.precision
        input_2 = node.get_input_variable(node.inputs[1]).type.precision

        if input_1 == input_2:
            # can handle binary and potentially others
            out_precision = input_1  # I assume copy is not necessary
        elif self._all_supported_types((input_1, input_2)):
            new_signed = input_1.signed or input_2.signed

            input_1_integer = input_1.integer
            input_2_integer = input_2.integer

            # add one to integer if unsigned while new is signed
            if new_signed and not input_1.signed:
                input_1_integer += 1
            if new_signed and not input_2.signed:
                input_2_integer += 1

            new_width = max(input_1.fractional, input_2.fractional) + max(input_1_integer, input_2_integer)
            new_int = max(input_1_integer, input_2_integer)

            # if max_precision is specified, limit the size to be less than max precisoin
            max_precision = self._get_maximum_precision(node)
            if max_precision is not None:
                new_width = min(new_width, max_precision.width)
                new_int = min(new_int, max_precision.integer)

            out_precision = FixedPrecisionType(new_width, new_int, new_signed)
        else:
            out_precision = self._get_default_precision(node)

        node.types['result_t'].name = node.name + '_result_t'
        node.types['result_t'].precision = out_precision

        return ['result_t']

    def _infer_dot_precision(self, node, types_to_infer):
        assert 'result_t' in types_to_infer and len(types_to_infer) == 1

        input_1 = node.get_input_variable(node.inputs[0]).type.precision
        input_2 = node.get_input_variable(node.inputs[1]).type.precision

        if self._all_supported_types((input_1, input_2)):
            n_in = node.get_input_variable(node.inputs[0]).shape[0]

            new_signed = input_1.signed or input_2.signed
            new_width = input_1.width + input_2.width + math.ceil(np.log2(n_in))
            new_int = input_1.integer + input_2.integer + math.ceil(np.log2(n_in))

            # if max_precision is specified, limit the size to be less than max precisoin
            max_precision = self._get_maximum_precision(node)
            if max_precision is not None:
                new_width = min(new_width, max_precision.width)
                new_int = min(new_int, max_precision.integer)

            out_precision = FixedPrecisionType(new_width, new_int, new_signed)
        else:
            out_precision = self._get_default_precision(node)
        node.types['result_t'].name = node.name + '_result_t'
        node.types['result_t'].precision = out_precision

        return ['result_t']

    def _infer_embedding_precision(self, node, types_to_infer):
        inferred_types = []

        if 'embeddings_t' in types_to_infer:
            self._infer_default_type(node, 'embeddings_t')
            node.weights['embeddings'].update_precision(node.types['embeddings_t'].precision)
            inferred_types.append('embeddings_t')

        if 'result_t' in types_to_infer:
            out_precision = self._get_default_precision(node)
            node.types['result_t'].name = node.name + '_result_t'
            node.types['result_t'].precision = out_precision
            inferred_types.append('result_t')

        return inferred_types

    # TODO:  This is just a placeholder
    def _infer_rnn_precision(self, node, types_to_infer):
        inferred_types = []

        # for now just do the weights and leave the rest for the default catch
        for weightvar in ('weight', 'bias', 'recurrent_weight', 'recurrent_bias'):
            if f'{weightvar}_t' in types_to_infer:
                self._infer_default_type(node, f'{weightvar}_t')
                node.weights[weightvar].update_precision(node.types[f'{weightvar}_t'].precision)
                inferred_types.append(f'{weightvar}_t')

        return inferred_types<|MERGE_RESOLUTION|>--- conflicted
+++ resolved
@@ -200,14 +200,10 @@
         n_ops = node.get_attr('n_chan') * node.get_attr('filt_height', 1) * node.get_attr('filt_width')
         return self._infer_common_precision(node, types_to_infer, n_ops)
 
-<<<<<<< HEAD
-    # This function is ignored because we will split sepconv in the future
-=======
     def _infer_depthconv_precision(self, node, types_to_infer):
         n_ops = node.get_attr('filt_height', 1) * node.get_attr('filt_width')
         return self._infer_common_precision(node, types_to_infer, n_ops)
 
->>>>>>> 2898ab2f
     def _infer_sepconv_precision(self, node, types_to_infer):
         inferred_types = []
 
