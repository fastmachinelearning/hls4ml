--- conflicted
+++ resolved
@@ -4,9 +4,6 @@
 import numpy as np
 
 from hls4ml.model.optimizer import ConfigurableOptimizerPass
-<<<<<<< HEAD
-from hls4ml.model.types import FixedPrecisionType, IntegerPrecisionType, PrecisionType, UnspecifiedPrecisionType
-=======
 from hls4ml.model.types import (
     FixedPrecisionType,
     IntegerPrecisionType,
@@ -15,7 +12,6 @@
     SaturationMode,
     UnspecifiedPrecisionType,
 )
->>>>>>> 5d0bdb5c
 
 # TODO:  The code assumes everything is Fixed or Integer precision. Need to add checks
 
@@ -170,7 +166,6 @@
             bitwidth = weight_width + input_width + math.ceil(np.log2(n_ops))
             integers = weight_integers + input_integers + math.ceil(np.log2(n_ops))
             signed = weight_signed or input_signed
-<<<<<<< HEAD
 
             frac = bitwidth - integers
 
@@ -179,16 +174,6 @@
                 bitwidth = integers + max(frac, bias_width - bias_integers)
                 signed = signed or bias_signed
 
-=======
-
-            frac = bitwidth - integers
-
-            if not no_bias:
-                integers = max(integers + (bias_signed and not signed), bias_integers + (signed and not bias_signed)) + 1
-                bitwidth = integers + max(frac, bias_width - bias_integers)
-                signed = signed or bias_signed
-
->>>>>>> 5d0bdb5c
             # if max_precision is specified, limit the size to be less than max precisoin
             max_precision = self._get_maximum_precision(node)
             if max_precision is not None:
@@ -328,19 +313,11 @@
             bias_precision = node.types['bias_t'].precision
 
             if self._all_supported_types((input_precision, scale_precision, bias_precision)):
-<<<<<<< HEAD
 
                 after_scale_signed = scale_precision.signed or input_precision.signed
                 after_scale_width = input_precision.width + scale_precision.width
                 after_scale_integer = input_precision.integer + scale_precision.integer
 
-=======
-
-                after_scale_signed = scale_precision.signed or input_precision.signed
-                after_scale_width = input_precision.width + scale_precision.width
-                after_scale_integer = input_precision.integer + scale_precision.integer
-
->>>>>>> 5d0bdb5c
                 out_precision_signed = after_scale_signed or bias_precision.signed
                 out_precision_integer = (
                     max(
@@ -511,16 +488,12 @@
                 new_width = min(new_width, max_precision.width)
                 new_int = min(new_int, max_precision.integer)
 
-<<<<<<< HEAD
-            out_precision = FixedPrecisionType(new_width, new_int, new_signed)
-=======
             # some logic copied from former SetPrecisionConcat optimizer
             newrmode = input_1.rounding_mode if input_1.rounding_mode != RoundingMode.TRN else input_2.rounding_mode
             newsmode = input_1.saturation_mode if input_1.saturation_mode != SaturationMode.WRAP else input_2.saturation_mode
             newsbits = input_1.saturation_bits if input_1.saturation_bits != 0 else input_2.saturation_bits
 
             out_precision = FixedPrecisionType(new_width, new_int, new_signed, newrmode, newsmode, newsbits)
->>>>>>> 5d0bdb5c
         else:
             out_precision = self._get_default_precision(node)
 
