--- conflicted
+++ resolved
@@ -1,10 +1,5 @@
 import math
-<<<<<<< HEAD
-import struct
-from typing import Iterable
-=======
 from collections.abc import Iterable
->>>>>>> a1dee330
 
 import numpy as np
 
@@ -572,33 +567,42 @@
 
         return inferred_types
 
-    def _infer_const_precision(self, node, type_to_infer, attr_name):
-        inferred_types = []
-
-<<<<<<< HEAD
-        def get_man_exp(f):
-            f = np.abs(f)
-            s = struct.pack('>f', f)
-            l_float = struct.unpack('>l', s)[0]
-            bits = f'{l_float:032b}'
-            m = bits[-23:]
-            e = bits[-23 - 8 : -23]
-            return m, e
-
-        param = node.get_attr(attr_name)
-        m, e = get_man_exp(param)
-        I_pos = int(e, 2) - 127 + 1  # -127 is the bias of the exponent
-        try:
-            W_bits = m.rindex('1') + 2  # + 1 for accounting the index starting from 0, +1 for the leading 1 of the exponent
-        except Exception:
-            W_bits = 1  # the value is a power of 2, 1 bit is needed, I_pos will offset the bit in the proper place
-        if param < 0 and W_bits > 1:  # for po2 values the increment is not needed
-            I_pos += 1
-            W_bits += 1
-        node.attributes[type_to_infer].precision = FixedPrecisionType(W_bits, I_pos, True if param < 0 else False)
-        inferred_types.append(type_to_infer)
-        return inferred_types
-=======
+    # def _infer_const_precision(self, node, type_to_infer, attr_name):
+    #     inferred_types = []
+
+    #     def get_man_exp(f):
+    #         f = np.abs(f)
+    #         s = struct.pack('>f', f)
+    #         l_float = struct.unpack('>l', s)[0]
+    #         bits = f'{l_float:032b}'
+    #         m = bits[-23:]
+    #         e = bits[-23 - 8 : -23]
+    #         return m, e
+
+    #     param = node.get_attr(attr_name)
+    #     m, e = get_man_exp(param)
+    #     I_pos = int(e, 2) - 127 + 1  # -127 is the bias of the exponent
+    #     try:
+    #         # + 1 for accounting the index starting from 0, +1 for the leading 1 of the exponent
+    #         W_bits = m.rindex('1') + 2
+    #     except Exception:
+    #         W_bits = 1  # the value is a power of 2, 1 bit is needed, I_pos will offset the bit in the proper place
+    #     if param < 0 and W_bits > 1:  # for po2 values the increment is not needed
+    #         I_pos += 1
+    #         W_bits += 1
+    #     node.attributes[type_to_infer].precision = FixedPrecisionType(W_bits, I_pos, True if param < 0 else False)
+    #     inferred_types.append(type_to_infer)
+    #     return inferred_types
+
+    # def _infer_par_act_precision(self, node, types_to_infer):
+    #     inferred_types = []
+    #     if 'param_t' in types_to_infer:
+    #         inferred_types.extend(self._infer_const_precision(node, 'param_t', 'activ_param'))
+    #     return inferred_types
+
+    def _infer_par_act_precision(self, node, types_to_infer):
+        inferred_types = []
+
         # For threshold relu, set the parameter precision to be the input precision by default;
         # for other parametrized activations, just allow the default precision to be used.
         # Can override these values in the configuration by explicitly setting them.
@@ -621,10 +625,5 @@
             node.weights['param'].update_precision(node.types['param_t'].precision)
 
             inferred_types.append('param_t')
->>>>>>> a1dee330
-
-    def _infer_par_act_precision(self, node, types_to_infer):
-        inferred_types = []
-        if 'param_t' in types_to_infer:
-            inferred_types.extend(self._infer_const_precision(node, 'param_t', 'activ_param'))
+
         return inferred_types