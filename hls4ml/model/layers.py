--- conflicted
+++ resolved
@@ -1843,12 +1843,9 @@
     'BatchNormOnnx': BatchNormOnnx,
     'LayerGroup': LayerGroup,
     'SymbolicExpression': SymbolicExpression,
-<<<<<<< HEAD
     'LayerNormalization': LayerNormalization,
-=======
     'EinsumDense': EinsumDense,
     'Einsum': Einsum,
->>>>>>> 71bf4aed
     # TensorFlow-specific layers:
     'BiasAdd': BiasAdd,
 }
