import typing

import numpy as np

from hls4ml.model.attributes import (
    Attribute,
    AttributeDict,
    ChoiceAttribute,
    CodeMapping,
    ConfigurableAttribute,
    TypeAttribute,
    TypeMapping,
    VariableMapping,
    WeightAttribute,
    WeightMapping,
)
from hls4ml.model.types import (
    CompressedWeightVariable,
    ExponentPrecisionType,
    ExponentWeightVariable,
    FixedPrecisionType,
    IntegerPrecisionType,
    NamedType,
    TensorVariable,
    WeightVariable,
    find_minimum_width,
)
from hls4ml.utils.string_utils import convert_to_snake_case


# TODO move this to some utility module
class classproperty:
    def __init__(self, func):
        self.func = func

    def __get__(self, obj, owner):
        return self.func(owner)


class Layer:
    """The base class for all layers, which are the nodes in the model graph.
    Note:  they don't necessarily correspond 1:1 with the network layers.

    The expected attributes are `index`, `trace` (configurable), and `result` (type)

    Args:
        model (ModelGraph):  The ModelGraph that this Layer is part of
        name (str): The node name
        attributes (dict): Initial set of attributes required to construct the node (Layer)
        inputs (list): List of inputs to the layer
        outputs (list, optional): The optional list of named outputs of the node
    """

    _expected_attributes = [
        Attribute('index'),
        ConfigurableAttribute('trace', default=False),
        TypeAttribute('result'),
    ]

    @classproperty
    def expected_attributes(cls):
        """Returns the expected attributes of a class."""
        all_attributes = []
        for base_cls in reversed(cls.mro()):  # Iterate over all base classes in the hierarchy
            if cls == base_cls:  # Skip adding attributes from self
                continue
            if hasattr(base_cls, '_expected_attributes'):  # Only consider classes with '_expected_attributes' defined
                all_attributes.extend(base_cls._expected_attributes)
        if '_expected_attributes' in cls.__dict__:
            # Add new attributes defined in the class
            # TODO Support overriding attributes from parent class
            all_attributes.extend(cls._expected_attributes)
        return all_attributes

    def __init__(self, model, name, attributes, inputs, outputs=None):
        if name == 'input':
            raise RuntimeError(
                "No model layer should be named 'input' because that is a reserved;"
                + "layer name in ModelGraph; Please rename the layer in your model"
            )
        self.model = model
        self.name = name
        self.index = model.next_layer()
        self.inputs = inputs
        self.outputs = outputs
        if self.outputs is None:
            self.outputs = [self.name]

        self.attributes = AttributeDict(self)
        self.attributes.update(attributes)

        self.set_attr('index', self.index)

        self.weights = WeightMapping(self.attributes)
        self.variables = VariableMapping(self.attributes)
        self.types = TypeMapping(self.attributes)
        self.code = CodeMapping(self.attributes)

        self._set_accum_t()

        layer_config = self.model.config.get_layer_config(self)
        for config_key, config_value in layer_config.items():
            config_key = convert_to_snake_case(config_key)
            if config_key in self.attributes:
                print(
                    'WARNING: Config parameter "{}" overwrites an existing attribute in layer "{}" ({})'.format(
                        config_key, self.name, self.class_name
                    )
                )
            if config_key.endswith('_t') and isinstance(
                config_value, str
            ):  # TODO maybe move this to __setitem__ of AttributeDict?
                precision = self.model.config.backend.convert_precision_string(config_value)
                config_value = NamedType(self.name + '_' + config_key, precision)
            self.attributes[config_key] = config_value

        self.initialize()
        self._validate_attributes()

    @property
    def class_name(self, include_wrapped=False):
        if include_wrapped:
            return self.__class__.__name__
        else:
            if hasattr(self, '_wrapped'):
                return self.__class__.__bases__[0].__name__
            else:
                return self.__class__.__name__

    def initialize(self):
        raise NotImplementedError

    def set_attr(self, key, value):
        self.attributes[key] = value

    def get_attr(self, key, default=None):
        return self.attributes.get(key, default)

    def _validate_attributes(self):
        all_attributes = {}
        for attr in self.expected_attributes:
            all_attributes[attr.name] = attr

        # Validate existing attributes
        for attr_name, attr_value in self.attributes.items():
            exp_attr = all_attributes.pop(attr_name, None)
            if exp_attr is not None:
                if not exp_attr.validate_value(attr_value):
                    raise Exception(
                        'Unexpected value of attribute "{}" of layer "{}" ({}). Expected {}, got {} ({})'.format(
                            attr_name, self.name, self.class_name, exp_attr.value_type, type(attr_value), attr_value
                        )
                    )
            else:
                pass  # TODO layer contains attribute that is not expected. we can log this for debugging

        # If any expected attributes remain, try adding their default values
        for attr_name, attr in all_attributes.items():
            if attr.default is not None:
                if isinstance(attr, TypeAttribute):
                    self.set_attr(attr_name, self._wrap_precision_to_type(self.name + '_' + attr_name, attr.default))
                else:
                    self.set_attr(attr_name, attr.default)
            else:
                raise Exception(
                    'Attribute "{}" of layer {} ({}) not set and no default value is specified.'.format(
                        attr_name, self.name, self.class_name
                    )
                )

    def _wrap_precision_to_type(self, name, precision):
        if isinstance(precision, str):
            precision = self.convert_precision_string(precision)
        return NamedType(name=name, precision=precision)

    def _set_accum_t(self):
        has_accum_t = any(a for a in self.expected_attributes if a.name == 'accum_t' and isinstance(a, TypeAttribute))
        if has_accum_t:
            accum_t = NamedType(*reversed(self.model.config.get_precision(self, 'accum')))
            self.set_attr('accum_t', accum_t)

    def _set_type_t(self, name):
        has_type_t = any(a for a in self.expected_attributes if a.name == name + '_t' and isinstance(a, TypeAttribute))
        if has_type_t:
            type_t = NamedType(*reversed(self.model.config.get_precision(self, name)))
            self.set_attr(name + '_t', type_t)

    def get_input_node(self, input_name=None):
        if input_name is None:
            if len(self.inputs) > 0:
                input_name = self.inputs[0]
            else:
                return None
        nodes = [node for node in self.model.graph.values() if input_name in node.outputs]
        if len(nodes) == 0:
            return None
        else:
            return nodes[0]

    def get_input_variable(self, input_name=None):
        if input_name is not None:
            return self.model.get_layer_output_variable(input_name)
        else:
            return self.model.get_layer_output_variable(self.inputs[0])

    def get_output_use_map(self):
        output_map = {}
        for output in self.outputs:
            output_map[output] = []
            for layer in self.model.get_layers():
                for inp in layer.inputs:
                    if output == inp:
                        output_map[output].append(layer)
        return output_map

    def get_output_nodes(self, output_name=None):
        output_nodes = []
        if output_name is not None:
            outputs = [output_name]
        else:
            outputs = self.outputs
        for output in outputs:
            for layer in self.model.get_layers():
                for inp in layer.inputs:
                    if output == inp:
                        output_nodes.append(layer)
        return output_nodes

    def get_output_variable(self, output_name=None):
        if output_name is not None:
            return self.variables[output_name]
        else:
            return next(iter(self.variables.values()))

    def get_weights(self, var_name=None):
        if var_name:
            return self.weights[var_name]

        return self.weights.values()

    def get_variables(self):
        return self.variables.values()

    def add_output_variable(
        self, shape, dim_names, out_name=None, var_name='layer{index}_out', type_name='layer{index}_t', precision=None
    ):
        if out_name is None:
            out_name = self.outputs[0]

        if precision is None:
            precision, _ = self.model.config.get_precision(self, var='result')

        out = TensorVariable(shape, dim_names, var_name=var_name, type_name=type_name, precision=precision, index=self.index)

        self.set_attr(out_name, out)

    def add_weights(self, quantizer=None, compression=False):
        self.add_weights_variable(
            name='weight', var_name='w{index}', data='weight', quantizer=quantizer, compression=compression
        )

    def add_bias(self, quantizer=None):
        data = self.get_attr('bias_data', None)
        precision = None
        type_name = None
        if data is None:
            if 'data_format' in self.attributes:
                if self.attributes['data_format'] == 'channels_first':
                    data = np.zeros(self.get_output_variable().shape[0])
                elif self.attributes['data_format'] == 'channels_last':
                    data = np.zeros(self.get_output_variable().shape[-1])
            else:
                data = np.zeros(self.get_output_variable().shape[-1])
            precision = IntegerPrecisionType(width=1, signed=False)
            type_name = 'bias{index}_t'
            quantizer = None  # Don't quantize non-existant bias

        self.add_weights_variable(
            name='bias', var_name='b{index}', type_name=type_name, precision=precision, data=data, quantizer=quantizer
        )

    def add_weights_variable(
        self, name, var_name=None, type_name=None, precision=None, data=None, quantizer=None, compression=False
    ):
        if var_name is None:
            var_name = name + '{index}'

        if precision is None:
            precision, _ = self.model.config.get_precision(self, var=name)
        elif type_name is None:
            # If precision is specified but no type name is given, assign a dedicated
            # type name made from variable name and layer index
            type_name = name + '{index}_t'

        if type_name is None:
            _, type_name = self.model.config.get_precision(self, var=name)

        if data is None:
            data = self.get_attr(name + '_data')
        elif isinstance(data, str):
            data = self.get_attr(data + '_data')

        data_unquantized = data
        exponent_type = False
        if quantizer is not None:
            precision = quantizer.hls_type
            type_name = name + '{index}_t'
            data = quantizer(data)
            if isinstance(quantizer.hls_type, ExponentPrecisionType):
                exponent_type = True

        if compression:
            # TODO reuse factor may not be available here
            var = CompressedWeightVariable(
                var_name,
                type_name=type_name,
                precision=precision,
                quantizer=quantizer,
                data=data,
                reuse_factor=self.get_attr('reuse_factor', 1),
                index=self.index,
            )
        elif exponent_type:
            var = ExponentWeightVariable(
                var_name, type_name=type_name, precision=precision, quantizer=quantizer, data=data, index=self.index
            )
        else:
            var = WeightVariable(
                var_name, type_name=type_name, precision=precision, quantizer=quantizer, data=data, index=self.index
            )

        var.data_unquantized = data_unquantized

        self.set_attr(name, var)

    def get_layer_precision(self):
        precision = {}
        for data_type in self.types.values():
            precision[data_type.name] = data_type
        return precision


class Input(Layer):
    def initialize(self):
        shape = self.attributes['input_shape']
        if shape[0] is None:
            shape = shape[1:]
        dims = [f'N_INPUT_{i}_{self.index}' for i in range(1, len(shape) + 1)]
        if self.index == 1:
            default_type_name = 'input_t'
        else:
            default_type_name = f'input{self.index}_t'
        type_name = self.attributes.get('type_name', default_type_name)
        precision, _ = self.model.config.get_precision(self, var='result')
        self.add_output_variable(shape, dims, var_name=self.name, type_name=type_name, precision=precision)


class Reshape(Layer):
    _expected_attributes = [
        Attribute('target_shape', value_type=typing.Sequence),
    ]

    def initialize(self):
        input_shape = self.get_input_variable(self.inputs[0]).shape
        target_shape = self.get_attr('target_shape')
        if target_shape is None:
            # need to get it from the input
            shape_node = self.get_input_node(self.inputs[1])
            # for QONNX, remove batch dimension
            if shape_node:
                target_shape = shape_node.value[1:]
            else:
                raise RuntimeError("Reshape for ONNX requires the target shape to be a second input.")

        # remove Nones -- is this ever triggered?
        if target_shape[0] is None:
            target_shape = target_shape[1:]

        # take care of -1 shapes
        shape = self._infer_output_shape(input_shape, target_shape)

        # update the target shape with chnges from above
        self.set_attr('target_shape', shape)

        dims = [f'N_SIZE_{i}_{self.index}' for i in range(len(shape))]

        self.add_output_variable(shape, dims)

    def _infer_output_shape(self, input_shape, target_shape):
        """Expand the shape that potentially includes -1 as one of the dimensions."""
        if -1 in target_shape:  # Need to infer shape for -1
            dummy_x = np.ones(input_shape)
            dummy_y = np.reshape(dummy_x, target_shape)
            return list(dummy_y.shape)
        return target_shape


class Dense(Layer):
    _expected_attributes = [
        Attribute('n_in'),
        Attribute('n_out'),
        WeightAttribute('weight'),
        WeightAttribute('bias'),
        TypeAttribute('weight'),
        TypeAttribute('bias'),
    ]

    def initialize(self):
        shape = self.get_input_variable().shape[:]
        shape[-1] = self.attributes['n_out']
        if len(shape) > 1:
            dims = [f'N_LAYER_{i}_{self.index}' for i in range(1, len(shape) + 1)]
        else:
            dims = [f'N_LAYER_{self.index}']
        self.add_output_variable(shape, dims)
        self.add_weights(quantizer=self.get_attr('weight_quantizer'), compression=self.model.config.get_compression(self))
        self.add_bias(quantizer=self.get_attr('bias_quantizer'))


class Conv1D(Layer):
    _expected_attributes = [
        Attribute('in_width'),
        Attribute('out_width'),
        Attribute('n_chan'),
        Attribute('n_filt'),
        Attribute('filt_width'),
        Attribute('stride_width'),
        Attribute('pad_left'),
        Attribute('pad_right'),
        WeightAttribute('weight'),
        WeightAttribute('bias'),
        TypeAttribute('weight'),
        TypeAttribute('bias'),
    ]

    def initialize(self):
        if self.get_attr('data_format') == 'channels_last':
            shape = [self.attributes['out_width'], self.attributes['n_filt']]
            dims = [f'N_OUTPUTS_{self.index}', f'N_FILT_{self.index}']
        else:
            shape = [self.attributes['n_filt'], self.attributes['out_width']]
            dims = [f'N_FILT_{self.index}', f'N_OUTPUTS_{self.index}']

        self.add_output_variable(shape, dims)
        self.add_weights(quantizer=self.get_attr('weight_quantizer'))
        self.add_bias(quantizer=self.get_attr('bias_quantizer'))


class SeparableConv1D(Layer):
    _expected_attributes = [
        Attribute('in_width'),
        Attribute('out_width'),
        Attribute('n_chan'),
        Attribute('n_filt'),
        Attribute('depth_multiplier', default=1),
        Attribute('filt_width'),
        Attribute('stride_width'),
        Attribute('pad_left'),
        Attribute('pad_right'),
        WeightAttribute('depthwise'),
        WeightAttribute('pointwise'),
        WeightAttribute('bias'),
        TypeAttribute('depthwise'),
        TypeAttribute('pointwise'),
        TypeAttribute('bias'),
    ]

    def initialize(self):
        if self.get_attr('data_format') == 'channels_last':
            shape = [self.attributes['out_width'], self.attributes['n_filt']]
            dims = [f'N_OUTPUTS_{self.index}', f'N_FILT_{self.index}']
        else:
            shape = [self.attributes['n_filt'], self.attributes['out_width']]
            dims = [f'N_FILT_{self.index}', f'N_OUTPUTS_{self.index}']
        self.add_output_variable(shape, dims)

        self.add_weights_variable(name='depthwise', var_name='d{index}', quantizer=self.get_attr('depthwise_quantizer'))
        self.add_weights_variable(name='pointwise', var_name='p{index}', quantizer=self.get_attr('pointwise_quantizer'))

        zero_bias_data = np.zeros((self.attributes['n_chan'],))
        precision = IntegerPrecisionType(width=1, signed=False)
        self.add_weights_variable(name='zero_bias', var_name='z{index}', data=zero_bias_data, precision=precision)

        self.add_bias(quantizer=self.get_attr('bias_quantizer'))

        # set the needed types if needed
        self._set_type_t('pointwise_accum')
        self._set_type_t('depthwise_accum')
        self._set_type_t('depthwise_result')


class DepthwiseConv1D(Conv1D):
    _expected_attributes = [
        Attribute('in_width'),
        Attribute('out_width'),
        Attribute('n_chan'),
        Attribute('depth_multiplier', default=1),
<<<<<<< HEAD
=======
        Attribute('n_filt'),  # = n_chan * depth_multiplier
>>>>>>> 2898ab2f
        Attribute('filt_width'),
        Attribute('stride_width'),
        Attribute('pad_left'),
        Attribute('pad_right'),
        WeightAttribute('weight'),
        WeightAttribute('bias'),
        TypeAttribute('weight'),
        TypeAttribute('bias'),
    ]

    def initialize(self):
        if self.get_attr('data_format') == 'channels_last':
<<<<<<< HEAD
            shape = [self.attributes['out_width'], self.attributes['n_chan'] * self.attributes['depth_multiplier']]
            dims = [f'OUT_HEIGHT_{self.index}', f'N_CHAN_{self.index}']
        else:
            shape = [self.attributes['n_chan'] * self.attributes['depth_multiplier'], self.attributes['out_width']]
=======
            shape = [self.attributes['out_width'], self.attributes['n_filt']]
            dims = [f'OUT_HEIGHT_{self.index}', f'N_CHAN_{self.index}']
        else:
            shape = [self.attributes['n_filt'], self.attributes['out_width']]
>>>>>>> 2898ab2f
            dims = [f'N_CHAN_{self.index}', f'OUT_WIDTH_{self.index}']
        self.add_output_variable(shape, dims)

        self.add_weights_variable(
            name='weight', var_name='w{index}', data='depthwise', quantizer=self.get_attr('depthwise_quantizer')
        )

        self.add_bias(quantizer=self.get_attr('bias_quantizer'))
        self.set_attr('n_filt', self.get_attr('n_chan') * self.get_attr('depth_multiplier'))


class Conv2D(Layer):
    _expected_attributes = [
        Attribute('in_height'),
        Attribute('in_width'),
        Attribute('out_height'),
        Attribute('out_width'),
        Attribute('n_chan'),
        Attribute('n_filt'),
        Attribute('filt_height'),
        Attribute('filt_width'),
        Attribute('stride_height'),
        Attribute('stride_width'),
        Attribute('pad_top'),
        Attribute('pad_bottom'),
        Attribute('pad_left'),
        Attribute('pad_right'),
        WeightAttribute('weight'),
        WeightAttribute('bias'),
        TypeAttribute('weight'),
        TypeAttribute('bias'),
    ]

    def initialize(self):
        if self.get_attr('data_format') == 'channels_last':
            shape = [self.attributes['out_height'], self.attributes['out_width'], self.attributes['n_filt']]
            dims = [f'OUT_HEIGHT_{self.index}', f'OUT_WIDTH_{self.index}', f'N_FILT_{self.index}']
        else:
            shape = [self.attributes['n_filt'], self.attributes['out_height'], self.attributes['out_width']]
            dims = [f'N_FILT_{self.index}', f'OUT_HEIGHT_{self.index}', f'OUT_WIDTH_{self.index}']
        self.add_output_variable(shape, dims)
        self.add_weights(quantizer=self.get_attr('weight_quantizer'))
        self.add_bias(quantizer=self.get_attr('bias_quantizer'))


class Conv2DBatchnorm(Conv2D):
    def _get_folded_weights(self):
        """
        Function to get the batchnorm folded weights.
        This function converts the weights by folding batchnorm parameters into
        the weight of QConv2D. The high-level equation:
        W_fold = gamma * W / sqrt(variance + epsilon)
        bias_fold = gamma * (bias - moving_mean) / sqrt(variance + epsilon) + beta
        """
        kernel = self.get_attr('weight_data')
        bias = self.get_attr('bias_data')
        if bias is None:
            bias = 0

        # get batchnorm weights and moving stats
        gamma = self.get_attr('gamma_data')
        beta = self.get_attr('beta_data')
        moving_mean = self.get_attr('mean_data')
        moving_variance = self.get_attr('variance_data')
        # get the inversion factor so that we replace division by multiplication
        inv = np.reciprocal(np.sqrt(moving_variance + self.get_attr('epsilon')))
        if gamma is not None:
            inv *= gamma

        # wrap conv kernel and bias with bn parameters
        folded_kernel = inv * kernel
        folded_bias = inv * (bias - moving_mean)
        if beta is not None:
            folded_bias += beta

        return [folded_kernel, folded_bias]

    def initialize(self):
        super().initialize()
        folded_weights, folded_bias = self._get_folded_weights()
        if self.model.config.is_resource_strategy(self) and self.model.config.backend.name in [
            'Vivado',
            'VivadoAccelerator',
            'Catapult',
        ]:
            self.weights['weight'].data_unquantized = np.transpose(folded_weights, axes=[3, 0, 1, 2])
            self.weights['weight'].data = self.get_attr('weight_quantizer')(self.weights['weight'].data_unquantized)

        else:
            self.weights['weight'].data_unquantized = folded_weights
            self.weights['weight'].data = self.get_attr('weight_quantizer')(folded_weights)
        self.weights['bias'].data_unquantized = folded_bias
        bias_q = self.get_attr('bias_quantizer')
        if bias_q is not None:
            self.weights['bias'].data = bias_q(folded_bias)


class SeparableConv2D(Layer):
    _expected_attributes = [
        Attribute('in_height'),
        Attribute('in_width'),
        Attribute('out_height'),
        Attribute('out_width'),
        Attribute('n_chan'),
        Attribute('n_filt'),
        Attribute('depth_multiplier', default=1),
        Attribute('filt_height'),
        Attribute('filt_width'),
        Attribute('stride_height'),
        Attribute('stride_width'),
        Attribute('pad_top'),
        Attribute('pad_bottom'),
        Attribute('pad_left'),
        Attribute('pad_right'),
        WeightAttribute('depthwise'),
        WeightAttribute('pointwise'),
        WeightAttribute('bias'),
        TypeAttribute('depthwise'),
        TypeAttribute('pointwise'),
        TypeAttribute('bias'),
    ]

    def initialize(self):
        if self.get_attr('data_format') == 'channels_last':
            shape = [self.attributes['out_height'], self.attributes['out_width'], self.attributes['n_filt']]
            dims = [f'OUT_HEIGHT_{self.index}', f'OUT_WIDTH_{self.index}', f'N_FILT_{self.index}']
        else:
            shape = [self.attributes['n_filt'], self.attributes['out_height'], self.attributes['out_width']]
            dims = [f'N_FILT_{self.index}', f'OUT_HEIGHT_{self.index}', f'OUT_WIDTH_{self.index}']
        self.add_output_variable(shape, dims)

        self.add_weights_variable(name='depthwise', var_name='d{index}', quantizer=self.get_attr('depthwise_quantizer'))
        self.add_weights_variable(name='pointwise', var_name='p{index}', quantizer=self.get_attr('pointwise_quantizer'))

        zero_bias_data = np.zeros((self.attributes['n_chan'],))
        precision = IntegerPrecisionType(width=1, signed=False)
        self.add_weights_variable(name='zero_bias', var_name='z{index}', data=zero_bias_data, precision=precision)

        self.add_bias(quantizer=self.get_attr('bias_quantizer'))

        self._set_type_t('pointwise_accum')
        self._set_type_t('depthwise_accum')
        self._set_type_t('depthwise_result')


class DepthwiseConv2D(Conv2D):
    _expected_attributes = [
        Attribute('in_height'),
        Attribute('in_width'),
        Attribute('out_height'),
        Attribute('out_width'),
        Attribute('n_chan'),
        Attribute('depth_multiplier', default=1),
<<<<<<< HEAD
=======
        Attribute('n_filt'),  # = n_chan * depth_multiplier
>>>>>>> 2898ab2f
        Attribute('filt_height'),
        Attribute('filt_width'),
        Attribute('stride_height'),
        Attribute('stride_width'),
        Attribute('pad_top'),
        Attribute('pad_bottom'),
        Attribute('pad_left'),
        Attribute('pad_right'),
        WeightAttribute('weight'),
        WeightAttribute('bias'),
        TypeAttribute('weight'),
        TypeAttribute('bias'),
    ]

    def initialize(self):
        if self.get_attr('data_format') == 'channels_last':
            shape = [
                self.attributes['out_height'],
                self.attributes['out_width'],
<<<<<<< HEAD
                self.attributes['n_chan'] * self.attributes['depth_multiplier'],
=======
                self.attributes['n_filt'],
>>>>>>> 2898ab2f
            ]
            dims = [f'OUT_HEIGHT_{self.index}', f'OUT_WIDTH_{self.index}', f'N_CHAN_{self.index}']
        else:
            shape = [
<<<<<<< HEAD
                self.attributes['n_chan'] * self.attributes['depth_multiplier'],
=======
                self.attributes['n_filt'],
>>>>>>> 2898ab2f
                self.attributes['out_height'],
                self.attributes['out_width'],
            ]
            dims = [f'N_CHAN_{self.index}', f'OUT_HEIGHT_{self.index}', f'OUT_WIDTH_{self.index}']
        self.add_output_variable(shape, dims)

        self.add_weights_variable(
            name='weight', var_name='w{index}', data='depthwise', quantizer=self.get_attr('depthwise_quantizer')
        )

        self.add_bias(quantizer=self.get_attr('bias_quantizer'))
        self.set_attr('n_filt', self.get_attr('n_chan') * self.get_attr('depth_multiplier'))


class Pooling1D(Layer):
    _expected_attributes = [
        Attribute('n_in'),
        Attribute('n_out'),
        Attribute('n_filt'),
        Attribute('pool_width'),
        Attribute('stride_width'),
        Attribute('pad_left'),
        Attribute('pad_right'),
        Attribute('count_pad', value_type=bool, default=False),
        ChoiceAttribute('pool_op', ['Max', 'Average'], configurable=False),
    ]

    def initialize(self):
        if self.get_attr('data_format') == 'channels_last':
            shape = [self.attributes['n_out'], self.attributes['n_filt']]
            dims = [f'N_OUTPUTS_{self.index}', f'N_FILT_{self.index}']
        else:
            shape = [self.attributes['n_filt'], self.attributes['n_out']]
            dims = [f'N_FILT_{self.index}', f'N_OUTPUTS_{self.index}']
        self.add_output_variable(shape, dims)
        self.set_attr('pool_op', self.get_attr('class_name').split('Pooling')[0])


class Pooling2D(Layer):
    _expected_attributes = [
        Attribute('in_height'),
        Attribute('in_width'),
        Attribute('out_height'),
        Attribute('out_width'),
        Attribute('n_filt'),
        Attribute('pool_height'),
        Attribute('pool_width'),
        Attribute('stride_height'),
        Attribute('stride_width'),
        Attribute('pad_top'),
        Attribute('pad_bottom'),
        Attribute('pad_left'),
        Attribute('pad_right'),
        Attribute('count_pad', value_type=bool, default=False),
        ChoiceAttribute('pool_op', ['Max', 'Average'], configurable=False),
    ]

    def initialize(self):
        if self.get_attr('data_format') == 'channels_last':
            shape = [self.attributes['out_height'], self.attributes['out_width'], self.attributes['n_filt']]
            dims = [f'OUT_HEIGHT_{self.index}', f'OUT_WIDTH_{self.index}', f'N_FILT_{self.index}']
        else:
            shape = [self.attributes['n_filt'], self.attributes['out_height'], self.attributes['out_width']]
            dims = [f'N_FILT_{self.index}', f'OUT_HEIGHT_{self.index}', f'OUT_WIDTH_{self.index}']
        self.add_output_variable(shape, dims)
        self.set_attr('pool_op', self.get_attr('class_name').split('Pooling')[0])


class GlobalPooling1D(Layer):
    _expected_attributes = [
        Attribute('n_in'),
        Attribute('n_filt'),
        ChoiceAttribute('pool_op', ['Max', 'Average'], configurable=False),
    ]

    def initialize(self):
        shape = [self.attributes['n_filt']]
        dims = [f'N_FILT_{self.index}']
        self.add_output_variable(shape, dims)
        self.set_attr('pool_op', self.get_attr('class_name').split('Pooling')[0].replace('Global', ''))


class GlobalPooling2D(Layer):
    _expected_attributes = [
        Attribute('in_height'),
        Attribute('in_width'),
        Attribute('n_filt'),
        ChoiceAttribute('pool_op', ['Max', 'Average'], configurable=False),
    ]

    def initialize(self):
        shape = [self.attributes['n_filt']]
        dims = [f'N_FILT_{self.index}']
        self.add_output_variable(shape, dims)
        self.set_attr('pool_op', self.get_attr('class_name').split('Pooling')[0].replace('Global', ''))


class ZeroPadding1D(Layer):
    _expected_attributes = [
        Attribute('in_width'),
        Attribute('out_width'),
        Attribute('n_chan'),
        Attribute('pad_left'),
        Attribute('pad_right'),
    ]

    def initialize(self):
        inp = self.get_input_variable()
        if self.get_attr('data_format') == 'channels_last':
            shape = [self.attributes['out_width'], self.attributes['n_chan']]
            dims = [f'OUT_WIDTH_{self.index}', f'N_CHAN_{self.index}']
        else:
            shape = [self.attributes['n_chan'], self.attributes['out_width']]
            dims = [f'N_CHAN_{self.index}', f'OUT_WIDTH_{self.index}']
        self.add_output_variable(shape, dims, precision=inp.type.precision)


class ZeroPadding2D(Layer):
    _expected_attributes = [
        Attribute('in_height'),
        Attribute('in_width'),
        Attribute('out_height'),
        Attribute('out_width'),
        Attribute('n_chan'),
        Attribute('pad_top'),
        Attribute('pad_bottom'),
        Attribute('pad_left'),
        Attribute('pad_right'),
    ]

    def initialize(self):
        inp = self.get_input_variable()
        if self.get_attr('data_format') == 'channels_last':
            shape = [self.attributes['out_height'], self.attributes['out_width'], self.attributes['n_chan']]
            dims = [f'OUT_HEIGHT_{self.index}', f'OUT_WIDTH_{self.index}', f'N_CHAN_{self.index}']
        else:
            shape = [self.attributes['n_chan'], self.attributes['out_height'], self.attributes['out_width']]
            dims = [f'N_CHAN_{self.index}', f'OUT_HEIGHT_{self.index}', f'OUT_WIDTH_{self.index}']
        self.add_output_variable(shape, dims, precision=inp.type.precision)


class Activation(Layer):
    _expected_attributes = [
        Attribute('n_in'),
        Attribute('activation', value_type=str),
    ]

    def initialize(self):
        inp = self.get_input_variable()
        shape = inp.shape
        dims = inp.dim_names
        self.add_output_variable(shape, dims)
        self.set_attr('n_in', self.get_input_variable().size())


class ParametrizedActivation(Activation):
    def _get_act_function_name(self):
        act = self.get_attr('activation').lower()
        if act == 'leakyrelu':
            return 'leaky_relu'
        elif act == 'thresholdedrelu':
            return 'thresholded_relu'
        else:
            return act  # ELU activation


class HardActivation(Activation):
    '''
    Implements the hard sigmoid and tan function in keras and qkeras
    (Default parameters in qkeras are different, so should be configured)
    The hard sigmoid unction is clip(slope * x + shift, 0, 1), and the
    hard tanh function is 2 * hard_sigmoid - 1
    '''

    _expected_attributes = [
        Attribute('slope', value_type=float, default=0.2, configurable=False),
        Attribute('shift', value_type=float, default=0.5, configurable=False),
        TypeAttribute('slope_t'),
        TypeAttribute('shift_t'),
    ]

    def initialize(self):
        super().initialize()
        slope_prec = self.get_attr('slope_prec', FixedPrecisionType(width=16, integer=0, signed=False))
        shift_prec = self.get_attr('shift_prec', FixedPrecisionType(width=1, integer=0, signed=False))
        index = self.get_attr('index')
        slope_t = NamedType(f'slope{index}_t', precision=slope_prec)
        shift_t = NamedType(f'shift{index}_t', precision=shift_prec)
        self.set_attr('slope_t', slope_t)
        self.set_attr('shift_t', shift_t)


class PReLU(Activation):
    def initialize(self):
        super().initialize()
        self.add_weights_variable(name='alpha', var_name='a{index}')


class Softmax(Activation):
    def initialize(self):
        super().initialize()


class TernaryTanh(Activation):
    def initialize(self):
        super().initialize()


class BatchNormalization(Layer):
    _expected_attributes = [
        Attribute('n_in'),
        Attribute('n_filt', default=0),
        WeightAttribute('scale'),
        WeightAttribute('bias'),
        TypeAttribute('scale'),
        TypeAttribute('bias'),
        Attribute('use_gamma', value_type=bool, default=True),
        Attribute('use_beta', value_type=bool, default=True),
    ]

    def initialize(self):
        inp = self.get_input_variable()
        shape = inp.shape
        dims = inp.dim_names
        self.add_output_variable(shape, dims)

        gamma = self.get_attr('gamma_data')
        beta = self.get_attr('beta_data')
        mean = self.get_attr('mean_data')
        var = self.get_attr('variance_data')

        scale = gamma / np.sqrt(var + self.get_attr('epsilon'))
        bias = beta - scale * mean

        self.add_weights_variable(name='scale', var_name='s{index}', data=scale)
        self.add_weights_variable(name='bias', var_name='b{index}', data=bias)


class Merge(Layer):
    def initialize(self):
        assert len(self.inputs) == 2
        inp1 = self.get_input_variable(self.inputs[0])
        inp2 = self.get_input_variable(self.inputs[1])
        if np.prod(inp2.shape) > np.prod(inp1.shape):
            shape = inp2.shape.copy()
            dims = inp2.dim_names.copy()
        else:
            shape = inp1.shape.copy()
            dims = inp1.dim_names.copy()
        self.add_output_variable(shape, dims)


class Dot(Merge):
    def initialize(self):
        assert len(self.inputs) == 2
        inp1 = self.get_input_variable(self.inputs[0])
        inp2 = self.get_input_variable(self.inputs[1])
        assert inp1.shape == inp2.shape
        if len(inp1.shape) > 1:
            raise Exception('ERROR: Dot of tensors with rank > 1 is not yet supported.')

        self.add_output_variable(shape=[1], dim_names=[f'OUT_DOT_{self.index}'])


class Concatenate(Merge):
    def initialize(self):
        assert len(self.inputs) == 2
        inp1 = self.get_input_variable(self.inputs[0])
        inp2 = self.get_input_variable(self.inputs[1])
        axis = self.attributes['axis']
        if axis > 0:
            axis -= 1
        shape = inp1.shape[:]
        shape[axis] += inp2.shape[axis]
        rank = len(shape)
        if rank > 1:
            dims = [f'OUT_CONCAT_{i}_{self.index}' for i in range(rank)]
        else:
            dims = [f'OUT_CONCAT_{self.index}']
        self.add_output_variable(shape, dims)


class BiasAdd(Merge):  # TensorFlow's operator that gets merged into Dense/Conv
    def initialize(self):
        inp = self.get_input_variable(self.inputs[0])
        shape = inp.shape
        dims = inp.dim_names
        self.add_bias()
        self.add_output_variable(shape, dims)


class Resize(Layer):
    _expected_attributes = [
        Attribute('in_height'),
        Attribute('in_width'),
        Attribute('out_height'),
        Attribute('out_width'),
        Attribute('n_chan'),
        ChoiceAttribute('algorithm', ['nearest', 'bilinear'], default='nearest'),
        Attribute('align_corners', value_type=bool, default=False),
    ]

    def initialize(self):
        inp = self.get_input_variable()

        if self.get_attr('data_format') == 'channels_last':
            if len(inp.shape) == 2:  # 1D -> width + chan
                shape = [self.get_attr('out_width'), self.get_attr('n_chan')]
                dims = [f'OUT_WIDTH_{self.index}', f'N_CHAN_{self.index}']
            elif len(inp.shape) == 3:  # 2D -> height + width + chan
                shape = [self.get_attr('out_height'), self.get_attr('out_width'), self.get_attr('n_chan')]
                dims = [f'OUT_HEIGHT_{self.index}', f'OUT_WIDTH_{self.index}', f'N_CHAN_{self.index}']
        else:
            if len(inp.shape) == 2:  # 1D -> width + chan
                shape = [self.get_attr('n_chan'), self.get_attr('out_width')]
                dims = [f'N_CHAN_{self.index}', f'OUT_WIDTH_{self.index}']
            elif len(inp.shape) == 3:  # 2D -> height + width + chan
                shape = [self.get_attr('n_chan'), self.get_attr('out_height'), self.get_attr('out_width')]
                dims = [f'N_CHAN_{self.index}', f'OUT_HEIGHT_{self.index}', f'OUT_WIDTH_{self.index}']

        self.add_output_variable(shape, dims, precision=inp.type.precision)


class Transpose(Layer):
    def initialize(self):
        inp = self.get_input_variable(self.inputs[0])
        perm = self.get_attr('perm')
        self.set_attr('dim', f'{len(inp.shape)}d')

        if len(perm) > 3:
            raise Exception('ERROR: Transpose of tensors with rank > 3 is not yet supported.')

        # ONNX double transpose specific, sometimes ONNX injects
        # useless double transpose layers when converting
        # from other frameworks
        if len(perm) == 1:
            shape = inp.shape  # dummy shape
            dims = ['DUMMY']  # dummy dims
            self.set_attr('perm', [0])
        else:
            shape = [inp.shape[i] for i in perm]

        self.set_attr('perm_str', ','.join([str(i) for i in perm]))

        if len(shape) == 2:
            self.set_attr('perm_str', ','.join(['0'] + [str(i + 1) for i in perm]))
            dims = [f'OUT_HEIGHT_{self.index}', f'OUT_WIDTH_{self.index}']
            self.set_attr('depth', 1)
            self.set_attr('height', inp.shape[0])
            self.set_attr('width', inp.shape[1])
        elif len(shape) > 2:
            dims = [f'OUT_DEPTH_{self.index}', f'OUT_HEIGHT_{self.index}', f'OUT_WIDTH_{self.index}']
            self.set_attr('depth', inp.shape[0])
            self.set_attr('height', inp.shape[1])
            self.set_attr('width', inp.shape[2])
        self.add_output_variable(shape, dims, precision=inp.type.precision)


class Embedding(Layer):
    _expected_attributes = [
        Attribute('n_in'),
        Attribute('n_out'),
        Attribute('vocab_size'),
        WeightAttribute('embeddings'),
        TypeAttribute('embeddings'),
    ]

    def initialize(self):
        shape = self.get_input_variable().shape[:]
        shape += [self.attributes['n_out']]
        if len(shape) > 1:
            dims = [f'N_LAYER_{i}_{self.index}' for i in range(1, len(shape) + 1)]
        else:
            dims = [f'N_LAYER_{self.index}']
        self.add_output_variable(shape, dims)

        self.add_weights_variable(name='embeddings', var_name='e{index}')


class SimpleRNN(Layer):
    _expected_attributes = [
        Attribute('n_out'),
        Attribute('activation', value_type=str),
        Attribute('return_sequences', value_type=bool, default=False),
        Attribute('return_state', value_type=bool, default=False),
        ChoiceAttribute('direction', ['forward', 'backward'], default='forward'),
        WeightAttribute('weight'),
        WeightAttribute('bias'),
        WeightAttribute('recurrent_weight'),
        TypeAttribute('weight'),
        TypeAttribute('bias'),
        TypeAttribute('recurrent_weight'),
    ]

    def initialize(self):
        if self.attributes['return_sequences']:
            shape = [self.attributes['n_timesteps'], self.attributes['n_out']]
            dims = [f'N_TIME_STEPS_{self.index}', f'N_OUT_{self.index}']
        else:
            shape = [self.attributes['n_out']]
            dims = [f'N_OUT_{self.index}']

        self.add_output_variable(shape, dims)

        if self.attributes['return_state']:
            state_shape = [self.attributes['n_out']]
            state_dims = [f'N_OUT_{self.index}']
            self.add_output_variable(
                state_shape, state_dims, out_name=self.outputs[1], var_name='layer{index}_h', type_name='layer{index}_h_t'
            )
            self.add_output_variable(
                state_shape, state_dims, out_name=self.outputs[2], var_name='layer{index}_c', type_name='layer{index}_c_t'
            )

        # weights
        self.add_weights()

        # recurrent weights
        self.add_weights_variable(name='recurrent_weight', var_name='wr{index}')

        # biases
        self.add_weights_variable(name='bias', var_name='b{index}')
        if "pytorch" in self.attributes.keys():
            self.add_weights_variable(name='recurrent_bias', var_name='br{index}')


class LSTM(Layer):
    _expected_attributes = [
        Attribute('n_out'),
        Attribute('activation', value_type=str),
        Attribute('recurrent_activation', value_type=str),
        Attribute('return_sequences', value_type=bool, default=False),
        Attribute('return_state', value_type=bool, default=False),
        ChoiceAttribute('direction', ['forward', 'backward'], default='forward'),
        Attribute('time_major', value_type=bool, default=False),
        WeightAttribute('weight'),
        WeightAttribute('bias'),
        WeightAttribute('recurrent_weight'),
        WeightAttribute('recurrent_bias'),
        TypeAttribute('weight'),
        TypeAttribute('bias'),
        TypeAttribute('recurrent_weight'),
        TypeAttribute('recurrent_bias'),
    ]

    def initialize(self):
        if self.attributes['return_sequences']:
            shape = [self.attributes['n_timesteps'], self.attributes['n_out']]
            dims = [f'N_TIME_STEPS_{self.index}', f'N_OUT_{self.index}']
        else:
            shape = [self.attributes['n_out']]
            dims = [f'N_OUT_{self.index}']

        self.add_output_variable(shape, dims)

        if self.attributes['return_state']:
            state_shape = [self.attributes['n_out']]
            state_dims = [f'N_OUT_{self.index}']
            self.add_output_variable(
                state_shape, state_dims, out_name=self.outputs[1], var_name='layer{index}_h', type_name='layer{index}_h_t'
            )
            self.add_output_variable(
                state_shape, state_dims, out_name=self.outputs[2], var_name='layer{index}_c', type_name='layer{index}_c_t'
            )

        # weights
        self.add_weights()

        # recurrent weights
        recurrent_weight = self.get_attr('recurrent_weight_data')
        self.add_weights_variable(name='recurrent_weight', var_name='wr{index}', data=recurrent_weight)

        # biases
        self.add_weights_variable(name='bias', var_name='b{index}')

        if "pytorch" in self.attributes.keys():
            self.add_weights_variable(name='recurrent_bias', var_name='br{index}')
        else:
            recurrent_bias = np.zeros(recurrent_weight.shape[1])
            self.add_weights_variable(name='recurrent_bias', var_name='br{index}', data=recurrent_bias)


class GRU(Layer):
    _expected_attributes = [
        Attribute('n_out'),
        Attribute('activation', value_type=str),
        Attribute('recurrent_activation', value_type=str),
        Attribute('return_sequences', value_type=bool, default=False),
        Attribute('return_state', value_type=bool, default=False),
        ChoiceAttribute('direction', ['forward', 'backward'], default='forward'),
        Attribute('time_major', value_type=bool, default=False),
        ChoiceAttribute('apply_reset_gate', ['before', 'after'], default='after'),
        WeightAttribute('weight'),
        WeightAttribute('bias'),
        WeightAttribute('recurrent_weight'),
        WeightAttribute('recurrent_bias'),
        TypeAttribute('weight'),
        TypeAttribute('bias'),
        TypeAttribute('recurrent_weight'),
        TypeAttribute('recurrent_bias'),
    ]

    def initialize(self):
        if self.attributes['return_sequences']:
            shape = [self.attributes['n_timesteps'], self.attributes['n_out']]
            dims = [f'N_TIME_STEPS_{self.index}', f'N_OUT_{self.index}']
        else:
            shape = [self.attributes['n_out']]
            dims = [f'N_OUT_{self.index}']

        self.add_output_variable(shape, dims)

        if self.attributes['return_state']:
            state_shape = [self.attributes['n_out']]
            state_dims = [f'N_OUT_{self.index}']
            self.add_output_variable(
                state_shape, state_dims, out_name=self.outputs[1], var_name='layer{index}_h', type_name='layer{index}_h_t'
            )
            self.add_output_variable(
                state_shape, state_dims, out_name=self.outputs[2], var_name='layer{index}_c', type_name='layer{index}_c_t'
            )

        # weights
        self.add_weights()

        # recurrent weights
        self.add_weights_variable(name='recurrent_weight', var_name='wr{index}')

        # biases
        self.add_weights_variable(name='bias', var_name='b{index}')
        self.add_weights_variable(name='recurrent_bias', var_name='br{index}')


class GarNet(Layer):
    ref_impl = False

    def initialize(self):
        reuse_factor = self.model.config.get_reuse_factor(self)
        if self.attributes['n_vertices'] % reuse_factor != 0:
            raise Exception(
                'GarNet vertex loop has no bound check;'
                f'number of vertices must be divisible by the reuse factor ({reuse_factor}).'
            )

        self._initialize_transforms()

        if self.attributes['collapse']:
            shape = [self._output_features]
            dims = [f'OUT_FEATURES_{self.index}']
        else:
            shape = [self.attributes['n_vertices'], self._output_features]
            dims = [f'VERTICES_{self.index}', f'OUT_FEATURES_{self.index}']

        self.add_output_variable(shape, dims)

    def _initialize_transforms(self):
        n_propagate = self.attributes['n_propagate']
        n_aggregators = self.attributes['n_aggregators']
        n_out_features = self.attributes['n_out_features']

        if self.ref_impl:
            weights_source = [
                ('input_transform', 'FLR', 'kernel'),
                ('input_transform', 'FLR', 'bias'),
                ('aggregator_distance', 'S', 'kernel'),
                ('aggregator_distance', 'S', 'bias'),
                ('output_transform', 'Fout', 'kernel'),
                ('output_transform', 'Fout', 'bias'),
            ]

        else:
            quantize = self.get_attr('quantizer') is not None
            kernel, bias = self._make_input_transform_weights(n_propagate, n_aggregators, n_out_features, quantize=quantize)

            self._add_variable(
                'input_transform_weights', 'input_transform_w{index}', kernel, frac_width=10, quantize=quantize
            )
            self._add_variable('input_transform_biases', 'input_transform_b{index}', bias, frac_width=10, quantize=quantize)
            # dummy
            self.add_weights_variable(name='output_transform_weights', var_name='output_transform_w{index}', data=np.ones(1))

            weights_source = [
                ('aggregator_distance', 'S', 'kernel'),
                ('aggregator_distance', 'S', 'bias'),
                ('output_transform', 'Fout', 'bias'),
            ]

        for op_name, lname, wtype in weights_source:
            data = self.get_attr(f'{lname}_{wtype}_data')
            if wtype == 'kernel':
                data = data.transpose((1, 0))
                vtype = 'weights'
            else:
                vtype = 'biases'

            name = f'{op_name}_{vtype}'
            var_name = f'{op_name}_{vtype[0]}{{index}}'

            self._add_variable(name, var_name, data, frac_width=10, quantize=False)

        self._output_features = self.attributes['n_out_features']

    def _make_input_transform_weights(self, n_propagate, n_aggregators, n_out_features, quantize=False, sublayer=''):
        # Due to linearity of the input transform, input weights and biases can be contracted away at conversion time
        output_transform_kernel = self.get_attr(
            f'Fout{sublayer}_kernel_data'
        )  # [(n_aggregators, n_propagate), n_out_features]
        output_transform_kernel = output_transform_kernel.reshape((n_aggregators, n_propagate, n_out_features))
        if quantize:
            output_transform_kernel = self.get_attr('quantizer')(output_transform_kernel)

        input_transform_kernel = self.get_attr(f'FLR{sublayer}_kernel_data')  # [n_in_features, n_propagate]
        if quantize:
            input_transform_kernel = self.get_attr('quantizer')(input_transform_kernel)
        data = np.dot(input_transform_kernel, output_transform_kernel)  # [n_in_features, n_aggregators, n_out_features]
        kernel = data.transpose((2, 1, 0))

        input_transform_bias = self.get_attr(f'FLR{sublayer}_bias_data')  # [n_propagate]
        if quantize:
            input_transform_bias = self.get_attr('quantizer')(input_transform_bias)
        data = np.dot(input_transform_bias, output_transform_kernel)  # [n_aggregators, n_out_features]
        bias = data.transpose((1, 0))

        return kernel, bias

    def _add_variable(self, name, var_name, data, frac_width=10, quantize=False):
        # Wrapper for add_weights_variable with precision determination from data

        # automatically make the variable unsigned if data are all positive
        signed = np.amin(data) < 0.0

        int_width = find_minimum_width(data, signed=signed)

        if quantize:
            precision = IntegerPrecisionType(width=int_width, signed=signed)
        else:
            width = int_width + frac_width
            precision = FixedPrecisionType(
                width=width, integer=int_width, signed=signed, rounding_mode='AP_RND', saturation_mode='AP_SAT'
            )

        self.add_weights_variable(name=name, var_name=var_name, data=data, precision=precision)


class GarNetStack(GarNet):
    def _initialize_transforms(self):
        self._sublayer_weights = []

        quantize = self.get_attr('quantizer') is not None

        for il in range(self.attributes['n_sublayers']):
            sublayer_weights = {}

            n_aggregators = self.attributes['n_aggregators'][il]
            n_out_features = self.attributes['n_out_features'][il]
            n_propagate = self.attributes['n_propagate'][il]

            kernel, bias = self._make_input_transform_weights(
                n_propagate, n_aggregators, n_out_features, quantize=quantize, sublayer=il
            )

            name = f'input_transform_{il}_weights'
            self._add_variable(name, f'input_transform_{il}_w{{index}}', kernel, frac_width=10, quantize=quantize)
            sublayer_weights['input_transform_weights'] = self.weights[name]

            name = f'input_transform_{il}_biases'
            self._add_variable(name, f'input_transform_{il}_b{{index}}', bias, frac_width=10, quantize=quantize)
            sublayer_weights['input_transform_biases'] = self.weights[name]

            weights_source = [
                ('aggregator_distance', f'S{il}', 'kernel'),
                ('aggregator_distance', f'S{il}', 'bias'),
                ('output_transform', f'Fout{il}', 'bias'),
            ]

            for op_name, lname, wtype in weights_source:
                data = self.get_attr(f'{lname}_{wtype}_data')
                if wtype == 'kernel':
                    data = data.transpose((1, 0))
                    vtype = 'weights'
                else:
                    vtype = 'biases'

                name = f'{op_name}_{il}_{vtype}'
                var_name = f'{op_name}_{il}_{vtype[0]}{{index}}'

                self._add_variable(name, var_name, data, frac_width=10, quantize=False)
                sublayer_weights[f'{op_name}_{vtype}'] = self.weights[name]

            self._sublayer_weights.append(sublayer_weights)

        self._output_features = self.attributes['n_out_features'][-1]


class LayerGroup(Layer):
    _expected_attributes = [
        Attribute('layer_list', value_type=list),
        Attribute('input_layers', value_type=list),
        Attribute('output_layers', value_type=list),
        Attribute('data_reader', value_type=object),
        Attribute('output_shape', value_type=list),
    ]

    def initialize(self):
        shape = self.get_attr('output_shape')
        if shape[0] is None:
            shape.pop(0)
        dims = [f'N_INPUT_{self.index}_{i+1}' for i in range(len(shape))]

        self.add_output_variable(shape, dims)


class SymbolicExpression(Layer):
    _expected_attributes = [
        Attribute('expression', value_type=list),
        Attribute('n_symbols'),
        Attribute('lut_functions', value_type=list, default=[]),
    ]

    def initialize(self):
        self.set_attr('expr_t', NamedType(*reversed(self.model.config.get_precision(self, 'expr'))))
        self.add_output_variable([len(self.get_attr('expression'))], [f'N_OUTPUTS_{self.index}'], var_name='y')


layer_map = {
    'Input': Input,
    'InputLayer': Input,
    'Activation': Activation,
    'QActivation': Activation,
    'LeakyReLU': ParametrizedActivation,
    'ThresholdedReLU': ParametrizedActivation,
    'ELU': ParametrizedActivation,
    'PReLU': PReLU,
    'Softmax': Softmax,
    'TernaryTanh': TernaryTanh,
    'HardActivation': HardActivation,
    'Reshape': Reshape,
    'Dense': Dense,
    'BinaryDense': Dense,
    'TernaryDense': Dense,
    'QDense': Dense,
    'Conv1D': Conv1D,
    'QConv1D': Conv1D,
    'Conv2D': Conv2D,
    'BinaryConv2D': Conv2D,
    'QConv2D': Conv2D,
    'QConv2DBatchnorm': Conv2DBatchnorm,
    'SeparableConv1D': SeparableConv1D,
    'QSeparableConv1D': SeparableConv1D,
    'DepthwiseConv1D': DepthwiseConv1D,
    'SeparableConv2D': SeparableConv2D,
    'QSeparableConv2D': SeparableConv2D,
    'DepthwiseConv2D': DepthwiseConv2D,
    'QDepthwiseConv2D': DepthwiseConv2D,
    'BatchNormalization': BatchNormalization,
    'QBatchNormalization': BatchNormalization,
    'MaxPooling1D': Pooling1D,
    'AveragePooling1D': Pooling1D,
    'MaxPooling2D': Pooling2D,
    'AveragePooling2D': Pooling2D,
    'GlobalMaxPooling1D': GlobalPooling1D,
    'GlobalAveragePooling1D': GlobalPooling1D,
    'GlobalMaxPooling2D': GlobalPooling2D,
    'GlobalAveragePooling2D': GlobalPooling2D,
    'ZeroPadding1D': ZeroPadding1D,
    'ZeroPadding2D': ZeroPadding2D,
    'Merge': Merge,
    'Dot': Dot,
    'Concatenate': Concatenate,
    'Resize': Resize,
    'UpSampling1D': Resize,
    'UpSampling2D': Resize,
    'Transpose': Transpose,
    'Embedding': Embedding,
    'SimpleRNN': SimpleRNN,
    'LSTM': LSTM,
    'GRU': GRU,
    'QSimpleRNN': SimpleRNN,
    'QLSTM': LSTM,
    'QGRU': GRU,
    'GarNet': GarNet,
    'GarNetStack': GarNetStack,
    'LayerGroup': LayerGroup,
    'SymbolicExpression': SymbolicExpression,
    # TensorFlow-specific layers:
    'BiasAdd': BiasAdd,
}


def register_layer(name, clazz):
    global layer_map
    layer_map[name] = clazz<|MERGE_RESOLUTION|>--- conflicted
+++ resolved
@@ -495,10 +495,7 @@
         Attribute('out_width'),
         Attribute('n_chan'),
         Attribute('depth_multiplier', default=1),
-<<<<<<< HEAD
-=======
         Attribute('n_filt'),  # = n_chan * depth_multiplier
->>>>>>> 2898ab2f
         Attribute('filt_width'),
         Attribute('stride_width'),
         Attribute('pad_left'),
@@ -511,17 +508,10 @@
 
     def initialize(self):
         if self.get_attr('data_format') == 'channels_last':
-<<<<<<< HEAD
-            shape = [self.attributes['out_width'], self.attributes['n_chan'] * self.attributes['depth_multiplier']]
-            dims = [f'OUT_HEIGHT_{self.index}', f'N_CHAN_{self.index}']
-        else:
-            shape = [self.attributes['n_chan'] * self.attributes['depth_multiplier'], self.attributes['out_width']]
-=======
             shape = [self.attributes['out_width'], self.attributes['n_filt']]
             dims = [f'OUT_HEIGHT_{self.index}', f'N_CHAN_{self.index}']
         else:
             shape = [self.attributes['n_filt'], self.attributes['out_width']]
->>>>>>> 2898ab2f
             dims = [f'N_CHAN_{self.index}', f'OUT_WIDTH_{self.index}']
         self.add_output_variable(shape, dims)
 
@@ -675,10 +665,7 @@
         Attribute('out_width'),
         Attribute('n_chan'),
         Attribute('depth_multiplier', default=1),
-<<<<<<< HEAD
-=======
         Attribute('n_filt'),  # = n_chan * depth_multiplier
->>>>>>> 2898ab2f
         Attribute('filt_height'),
         Attribute('filt_width'),
         Attribute('stride_height'),
@@ -698,20 +685,12 @@
             shape = [
                 self.attributes['out_height'],
                 self.attributes['out_width'],
-<<<<<<< HEAD
-                self.attributes['n_chan'] * self.attributes['depth_multiplier'],
-=======
                 self.attributes['n_filt'],
->>>>>>> 2898ab2f
             ]
             dims = [f'OUT_HEIGHT_{self.index}', f'OUT_WIDTH_{self.index}', f'N_CHAN_{self.index}']
         else:
             shape = [
-<<<<<<< HEAD
-                self.attributes['n_chan'] * self.attributes['depth_multiplier'],
-=======
                 self.attributes['n_filt'],
->>>>>>> 2898ab2f
                 self.attributes['out_height'],
                 self.attributes['out_width'],
             ]
