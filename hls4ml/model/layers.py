--- conflicted
+++ resolved
@@ -1816,7 +1816,6 @@
         self.add_output_variable([len(self.get_attr('expression'))], [f'N_OUTPUTS_{self.index}'], var_name='y')
 
 
-<<<<<<< HEAD
 class MultiHeadAttention(Layer):
     _expected_attributes = [
         Attribute('num_heads'),
@@ -1863,7 +1862,8 @@
         shape = self.attributes['query_shape'][1:]
         dims = [f'seq_out_{self.index}', f'feature_out_{self.index}']
         self.add_output_variable(shape, dims)
-=======
+
+
 class EinsumDense(Layer):
     _expected_attributes = [
         WeightAttribute('weight'),
@@ -1903,7 +1903,6 @@
         else:
             dims = [f'N_LAYER_{self.index}']
         self.add_output_variable(list(out_shape), dims)
->>>>>>> 1545563f
 
 
 layer_map = {
@@ -1976,13 +1975,10 @@
     'BatchNormOnnx': BatchNormOnnx,
     'LayerGroup': LayerGroup,
     'SymbolicExpression': SymbolicExpression,
-<<<<<<< HEAD
     'MultiHeadAttention': MultiHeadAttention,
-=======
     'LayerNormalization': LayerNormalization,
     'EinsumDense': EinsumDense,
     'Einsum': Einsum,
->>>>>>> 1545563f
     # TensorFlow-specific layers:
     'BiasAdd': BiasAdd,
 }
