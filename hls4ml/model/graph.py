--- conflicted
+++ resolved
@@ -559,26 +559,11 @@
             # fmt: on
 
             next_nodes = [x for x in self.graph.values() if node.outputs[0] in x.inputs]
-<<<<<<< HEAD
-            if prev_node is not None:
-                if len(next_nodes) > 0:
-                    for next_node in next_nodes:
-                        for i, _ in enumerate(next_node.inputs):
-                            if node.outputs[0] == next_node.inputs[i]:
-                                next_node.inputs[i] = prev_node.outputs[0]
-                                break
-                else:
-                    if not node.outputs[0] in self.output_vars.keys():
-                        raise Exception('Cannot rewire a node without child')
-            else:
-                raise Exception('Cannot rewire a node without a parent')
-=======
             for next_node in next_nodes:
                 # Connect inputs -> next
                 for i, nxt_inp in enumerate(next_node.inputs):
                     if outputs[0] == nxt_inp:
                         next_node.inputs[i] = inputs[0]
->>>>>>> f377fe08
 
         del self.output_vars[node.outputs[0]]
         del self.graph[node.name]
