--- conflicted
+++ resolved
@@ -763,17 +763,6 @@
         n_inputs = len(self.get_input_variables())
         n_outputs = len(self.get_output_variables())
 
-<<<<<<< HEAD
-        curr_dir = os.getcwd()
-        newdir = (
-            self.config.get_output_dir() + '/firmware'
-            if os.path.exists(self.config.get_output_dir() + '/firmware')
-            else self.config.get_output_dir() + '/src/firmware'
-        )
-        os.chdir(newdir)
-
-=======
->>>>>>> 39d0e918
         output = []
         if n_samples == 1 and n_inputs == 1:
             x = [x]
