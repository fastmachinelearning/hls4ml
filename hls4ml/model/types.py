--- conflicted
+++ resolved
@@ -8,179 +8,7 @@
 from enum import Enum
 
 import numpy as np
-<<<<<<< HEAD
-import tensorflow as tf
-from qkeras.quantizers import get_quantizer
-
-# region Quantizer definition
-
-
-class Quantizer:
-    """
-    Base class for representing quantizers in hls4ml.
-
-    Subclasses of ``Quantizer`` are expected to wrap the quantizers of upstream tools (e.g., QKeras).
-
-    Args:
-        bits (int): Total number of bits used by the quantizer.
-        hls_type (NamedType): The hls4ml type used by the quantizer.
-    """
-
-    def __init__(self, bits, hls_type):
-        self.bits = bits
-        self.hls_type = hls_type
-
-    def __call__(self, data):
-        raise NotImplementedError
-
-
-class BinaryQuantizer(Quantizer):
-    """Quantizer that quantizes to 0 and 1 (``bits=1``) or -1 and 1 (``bits==2``).
-
-    Args:
-        bits (int, optional): Number of bits used by the quantizer. Defaults to 2.
-
-    Raises:
-        Exception: Raised if ``bits>2``
-    """
-
-    def __init__(self, bits=2):
-        if bits == 1:
-            hls_type = IntegerPrecisionType(width=1, signed=False)
-        elif bits == 2:
-            hls_type = IntegerPrecisionType(width=2)
-        else:
-            raise Exception(f'BinaryQuantizer suppots 1 or 2 bits, but called with bits={bits}')
-        super().__init__(bits, hls_type)
-
-    def __call__(self, data):
-        zeros = np.zeros_like(data)
-        ones = np.ones_like(data)
-        quant_data = data
-        if self.bits == 1:
-            quant_data = np.where(data > 0, ones, zeros).astype('int')
-        if self.bits == 2:
-            quant_data = np.where(data > 0, ones, -ones)
-        return quant_data
-
-
-class TernaryQuantizer(Quantizer):
-    """Quantizer that quantizes to -1, 0 and 1."""
-
-    def __init__(self):
-        super().__init__(2, IntegerPrecisionType(width=2))
-
-    def __call__(self, data):
-        zeros = np.zeros_like(data)
-        ones = np.ones_like(data)
-        return np.where(data > 0.5, ones, np.where(data <= -0.5, -ones, zeros))
-
-
-class QKerasQuantizer(Quantizer):
-    """Wrapper around QKeras quantizers.
-
-    Args:
-        config (dict): Config of the QKeras quantizer to wrap.
-    """
-
-    def __init__(self, config):
-        self.quantizer_fn = get_quantizer(config)
-        self.alpha = config['config'].get('alpha', None)
-        if config['class_name'] == 'quantized_bits':
-            self.bits = config['config']['bits']
-            self.hls_type = self._get_type(config)
-        # ! includes stochastic_ternary
-        elif 'ternary' in config['class_name']:
-            self.bits = 2
-            self.hls_type = IntegerPrecisionType(width=2, signed=True)
-        # ! includes stochastic_binary
-        elif 'binary' in config['class_name']:
-            self.bits = 1
-            self.hls_type = XnorPrecisionType()
-        else:
-            print("Unsupported quantizer: " + config['class_name'])
-            self.bits = 16
-            self.hls_type = FixedPrecisionType(width=16, integer=6, signed=True)
-
-    def __call__(self, data):
-        tf_data = tf.convert_to_tensor(data)
-        return self.quantizer_fn(tf_data).numpy()
-        # return self.quantizer_fn(data)
-
-    def _get_type(self, quantizer_config):
-        width = quantizer_config['config']['bits']
-        integer = quantizer_config['config'].get('integer', 0)
-        if quantizer_config['class_name'] == 'quantized_po2':
-            return ExponentPrecisionType(width=width, signed=True)
-        if width == integer:
-            if width == 1:
-                return XnorPrecisionType()
-            else:
-                return IntegerPrecisionType(width=width, signed=True)
-        else:
-            return FixedPrecisionType(width=width, integer=integer + 1, signed=True)
-
-
-class QKerasBinaryQuantizer(Quantizer):
-    """Wrapper around QKeras binary quantizer.
-
-    Args:
-        config (dict): Config of the QKeras quantizer to wrap.
-    """
-
-    def __init__(self, config, xnor=False):
-        self.bits = 1 if xnor else 2
-        self.hls_type = XnorPrecisionType() if xnor else IntegerPrecisionType(width=2, signed=True)
-        self.alpha = config['config']['alpha']
-        # Use the QKeras quantizer to handle any stochastic / alpha stuff
-        self.quantizer_fn = get_quantizer(config)
-        # Then we use our BinaryQuantizer to convert to '0,1' format
-        self.binary_quantizer = BinaryQuantizer(1) if xnor else BinaryQuantizer(2)
-
-    def __call__(self, data):
-        x = tf.convert_to_tensor(data)
-        y = self.quantizer_fn(x).numpy()
-        return self.binary_quantizer(y)
-
-
-class QKerasPO2Quantizer(Quantizer):
-    """Wrapper around QKeras power-of-2 quantizers.
-
-    Args:
-        config (dict): Config of the QKeras quantizer to wrap.
-    """
-
-    def __init__(self, config):
-        self.bits = config['config']['bits']
-        self.quantizer_fn = get_quantizer(config)
-        self.hls_type = ExponentPrecisionType(width=self.bits, signed=True)
-
-    def __call__(self, data):
-        # Weights are quantized to nearest power of two
-        x = tf.convert_to_tensor(data)
-        y = self.quantizer_fn(x)
-        if hasattr(y, 'numpy'):
-            y = y.numpy()
-        return y
-
-class BrevitasQuantizer(Quantizer):
-    """Wrapper around brevitas quantizers. Since we can get the already quantized tensors
-    directly from the brevitas QuantTensor objects, nothing needs to be done
-
-    Args: 
-        bits: bitwidth of the quantized tensor
-        hls_type: hls_type of the quantized tensor 
-    """
-
-    def __init__(self, bits, hls_type):
-        super().__init__(bits, hls_type)
-
-    def __call__(self, data):
-        return data 
-       
-# endregion
-=======
->>>>>>> b6855fe1
+
 
 # region Precision types
 
