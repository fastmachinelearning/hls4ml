import numpy as np
import torch

from hls4ml.model import ModelGraph


class PyTorchModelReader:
    """
    Pytorch data reader to be used for extracting relevant information during conversion.
    """

    def __init__(self, config):
        self.torch_model = config['PytorchModel']
        self.state_dict = self.torch_model.state_dict()
        self.input_shape = config['InputShape']

<<<<<<< HEAD
    #   def convert_to_channels_last(tensor):

=======
>>>>>>> 13148eb2
    def get_weights_data(self, layer_name, var_name):

        """Get weights data from layers.

        The hls layer classes are based on Keras's default parameters.
        Thus, this function will also need to account for some differences
        between Keras and Pytorch terminology.

        Parameters
        ----------
        layer_name : string
            layer's name in the Pytorch model
        var_name : string
            variable to be extracted

        Returns
        -------
        data : numpy array
            extracted weights data

        """

        data = None

        # Parameter mapping from pytorch to keras
        torch_paramap = {
            # Conv
            'kernel': 'weight',
            # Batchnorm
            'gamma': 'weight',
<<<<<<< HEAD
            # Activiation
            'alpha': 'weight',
=======
>>>>>>> 13148eb2
            'beta': 'bias',
            'moving_mean': 'running_mean',
            'moving_variance': 'running_var',
        }

<<<<<<< HEAD
        # Workaround for naming schme in nn.Sequential,
        # have to remove the prefix we previously had to add to make sure the tensors are found
        if 'layer_' in layer_name:
            layer_name = layer_name.split('layer_')[-1]

=======
>>>>>>> 13148eb2
        if var_name not in list(torch_paramap.keys()) + ['weight', 'bias']:
            raise Exception('Pytorch parameter not yet supported!')

        elif var_name in list(torch_paramap.keys()):
            var_name = torch_paramap[var_name]

<<<<<<< HEAD
        # if a layer is reused in the model, torch.FX will append a "_n" for the n-th use
        # have to snap that off to find the tensors
        if layer_name.split("_")[-1].isdigit() and len(layer_name.split("_")) > 1:
            layer_name = "_".join(layer_name.split("_")[:-1])

        if layer_name + '.' + var_name in self.state_dict:
            data = self.state_dict[layer_name + '.' + var_name].numpy()
            return data

        else:
            return None
=======
        data = (
            self.state_dict[layer_name + '.' + var_name].numpy().transpose()
        )  # Look at transpose when systhesis produce lousy results. Might need to remove it.

        return data
>>>>>>> 13148eb2


class PyTorchFileReader(PyTorchModelReader):  # Inherit get_weights_data method
    def __init__(self, config):
        self.config = config

        if not torch.cuda.is_available():
            self.torch_model = torch.load(config['PytorchModel'], map_location=lambda storage, loc: storage)
        else:
            self.torch_model = torch.load(config['PytorchModel'])

        # Get input tensor's shape
        self.input_shape = config.get('InputShape')

        if self.input_shape is None:
            raise Exception('Must specify input shape ("InputShape") in config!')

        # Convert it to a list
        self.input_shape = self.input_shape.strip('(,)').split(',')
        self.input_shape = [None if n == 'None' else int(n) for n in self.input_shape]

        self.state_dict = self.torch_model.state_dict()
<<<<<<< HEAD

        data = {}  # this is just to shut up pre-commit, this function is broken somehow

        return data
=======
>>>>>>> 13148eb2


# ----------------------Layer handling--------------------- #
layer_handlers = {}


def register_pytorch_layer_handler(layer_name, handler_func):
    if layer_name in layer_handlers:
        raise Exception(f'Layer {layer_name} already registered')
    else:
        layer_handlers[layer_name] = handler_func


def get_supported_pytorch_layers():
    return list(layer_handlers.keys())


def pytorch_handler(*args):
    def decorator(function):
        function.handles = [arg for arg in args]
        return function

    return decorator


# ----------------------------------------------------------------


def pytorch_to_hls(config):
    """Convert Pytorch model to hls model from configuration.

    Parameters
    ----------
    config: dict
        pytorch configuration from yaml file or passed through API.

    Returns
    -------
    ModelGraph : hls4ml model object.

    Notes
    -----
    Only sequential pytorch models are supported for now.
    """

    # This is a list of dictionaries to hold all the layer info we need to generate HLS
    layer_list = []

    print('Interpreting Model ...')

    reader = PyTorchFileReader(config) if isinstance(config['PytorchModel'], str) else PyTorchModelReader(config)
<<<<<<< HEAD
    if type(reader.input_shape) is tuple:
        input_shapes = [list(reader.input_shape)]
    else:
        input_shapes = list(reader.input_shape)

    model = reader.torch_model

    # dict of layer objects in non-traced form for access lateron
    children = {c[0]: c[1] for c in model.named_children()}
    # use symbolic_trace to get a full graph of the model
    from torch.fx import symbolic_trace

    traced_model = symbolic_trace(model)

=======
    input_shapes = [list(reader.input_shape)]

    model = reader.torch_model

>>>>>>> 13148eb2
    # Define layers to skip for conversion to HLS
    skip_layers = ['Dropout', 'Flatten', 'Sequential']

    # All supported layers
    supported_layers = get_supported_pytorch_layers() + skip_layers

<<<<<<< HEAD
    # Map inputs of skipped and split (activation) layers
    # inputs_map = {}

    input_layers = None
    # output_layers = None

    # layer_config = None

=======
>>>>>>> 13148eb2
    # Output shape tracking
    output_shapes = {}
    output_shape = None

    # Loop through layers
    print('Topology:')
    layer_counter = 0

<<<<<<< HEAD
    n_inputs = 0

    for node in traced_model.graph.nodes:

        # If part of a nn.Sequntial, the node name will start with an "_" which messes up the parsing
        if node.name[0] == "_":
            node.name = 'layer' + node.name

        if node.op == 'call_module':

            # modules that are part of a torch.nn.Sequential with name 'name' have target names 'name.x',
            # where x is an integer numbering the elements of the Sequential
            if "." in node.target:
                class_object = children[node.target.split(".")[0]][int(node.target.split(".")[1])]
            else:
                class_object = children[node.target]

            pytorch_class = class_object.__class__.__name__

            if pytorch_class not in supported_layers:
                raise Exception(f'Unsupported layer {pytorch_class}')

            if layer_counter != 0:
                input_shapes = [output_shape]  # In case there are multiple inputs

            layer_name = node.name

            # Handle skipped layers
            if pytorch_class in skip_layers:
                if pytorch_class == 'Sequential':  # Ignore the mother module's class name
                    continue

                if pytorch_class == 'Flatten':
                    output_shapes[layer_name] = [input_shapes[0][0], np.prod(input_shapes[0][1:])]
                else:
                    output_shapes[layer_name] = input_shapes[0]
=======
    # First add input layer
    input_layer = {}
    input_layer['name'] = 'input1'
    input_layer['class_name'] = 'InputLayer'
    input_layer['input_shape'] = input_shapes[0][1:]
    layer_list.insert(0, input_layer)
    print("Input Shape: ", input_shapes)

    for layer_name, pytorch_layer in model.named_modules():

        pytorch_class = pytorch_layer.__class__.__name__

        # First module is the whole model's class
        if pytorch_class == model.__class__.__name__:
            continue

        if pytorch_class not in supported_layers:
            raise Exception(f'Unsupported layer {pytorch_class}')

        # If not the first layer then input shape is taken from last layer's output
        if layer_counter != 0:
            input_shapes = [output_shape]  # In case there are multiple inputs

        # Handle skipped layers
        if pytorch_class in skip_layers:
            if pytorch_class == 'Sequential':  # Ignore the mother module's class name
>>>>>>> 13148eb2
                continue

            # Increment the layer counter after initial screenings
            if pytorch_class in supported_layers:
                layer_counter += 1

            # parse info from class object
            input_names = tuple([str(i) for i in node.args])
            input_shapes = [output_shapes[str(i)] for i in node.args]

            arguments = {}

            # for Softmax (and probably others)
            if hasattr(class_object, 'dim'):
                arguments['dim'] = class_object.dim
            # for Linear layer
            if hasattr(class_object, 'in_features'):
                arguments['in_features'] = class_object.in_features
            if hasattr(class_object, 'out_features'):
                arguments['out_features'] = class_object.out_features
            if hasattr(class_object, 'bias'):
                arguments['bias'] = class_object.bias
            # for Conv/Pool layers
            if hasattr(class_object, 'out_channels'):
                arguments['out_channels'] = class_object.out_channels
            if hasattr(class_object, 'kernel_size'):
                arguments['kernel_size'] = class_object.kernel_size
            if hasattr(class_object, 'stride'):
                arguments['stride'] = class_object.stride
            if hasattr(class_object, 'dilation'):
                arguments['dilation'] = class_object.dilation
            if hasattr(class_object, 'padding'):
                arguments['padding'] = class_object.padding
            # for BatchNorm layers
            if hasattr(class_object, 'eps'):
                arguments['eps'] = class_object.eps
            # for LeakyReLU, ELU, PreLU layers
            if hasattr(class_object, 'negative_slope'):
                arguments['alpha'] = class_object.negative_slope
            if hasattr(class_object, 'alpha'):
                arguments['alpha'] = class_object.alpha
            if pytorch_class == "PReLU":
                if hasattr(class_object, 'weight'):
                    arguments['alpha'] = class_object.weight.detach().numpy()[0]
            # for Threshold layers
            if hasattr(class_object, 'threshold'):
                arguments['threshold'] = class_object.threshold
            if hasattr(class_object, 'value'):
                arguments['value'] = class_object.value
            if pytorch_class == 'Threshold' and int(arguments['value']) != 0:
                raise Exception('values other than 0 for x < threshold not supported for Threshold layers')
            # for Pooling layers
            if 'Pool' in pytorch_class:
                if '2d' in pytorch_class and not type(arguments['kernel_size']) is tuple:
                    arguments['kernel_size'] = [arguments['kernel_size'], arguments['kernel_size']]
                elif '1d' in pytorch_class and type(arguments['kernel_size']) is tuple:
                    arguments['kernel_size'] = arguments['kernel_size'][0]
                if '2d' in pytorch_class and not type(arguments['padding']) is tuple:
                    arguments['padding'] = [arguments['padding'], arguments['padding']]
                elif '1d' in pytorch_class and type(arguments['padding']) is tuple:
                    arguments['padding'] = arguments['padding'][0]
                if '2d' in pytorch_class and not type(arguments['stride']) is tuple:
                    arguments['stride'] = [arguments['stride'], arguments['stride']]
                elif '1d' in pytorch_class and type(arguments['stride']) is tuple:
                    arguments['stride'] = arguments['stride'][0]

            # Process the layer
            layer, output_shape = layer_handlers[pytorch_class](
                pytorch_class, layer_name, input_names, input_shapes, arguments, reader, config
            )

            print('Layer name: {}, layer type: {}, input shape: {}'.format(layer['name'], layer['class_name'], input_shapes))
            layer_list.append(layer)

            assert output_shape is not None
            output_shapes[layer['name']] = output_shape

            layer_counter += 1

        if node.op == 'placeholder':
            # 'placeholder' indicates an input layer. Multiple inputs are supported

            input_layer = {}
            input_layer['name'] = node.name
            input_layer['class_name'] = 'InputLayer'
            input_layer['input_shape'] = input_shapes[n_inputs][1:]
            layer_list.insert(n_inputs, input_layer)

            output_shapes[input_layer['name']] = input_shapes[n_inputs]
            n_inputs += 1

            layer_counter += 1

        if node.op == 'call_function':
            # Function calls in the graph have to be transformed to layers known to hls4ml

            # operations that appear repeatedly have '_n' appended to their name for the nth repetition
            if node.name.split("_")[-1].isdigit():
                operation = "_".join(node.name.split("_")[:-1]).capitalize()
            else:
<<<<<<< HEAD
                operation = node.name.capitalize()

            # only a limited number of functions are supported
            if operation not in supported_layers:
                raise Exception(f'Unsupported function {operation}')

            layer_counter += 1

            # need a copy because kwargs are immutable
            arguments = {}
            for key in node.kwargs:
                arguments[key] = node.kwargs[key]
            layer_name = node.name

            # arguments of pooling layers need some massaging
            if 'pool' in operation:
                input_names = tuple([str(node.args[0])])
                arguments['kernel_size'] = int(node.args[1])
                if '2d' in operation and not type(arguments['kernel_size']) is tuple:
                    arguments['kernel_size'] = [arguments['kernel_size'], arguments['kernel_size']]
                if '2d' in operation and not type(arguments['padding']) is tuple:
                    arguments['padding'] = [arguments['padding'], arguments['padding']]
                if arguments['stride'] is None:
                    arguments['stride'] = arguments['kernel_size']
            elif 'Cat' in operation:
                input_names = tuple([str(i) for i in node.args[0]])
                arguments['axis'] = int(node.args[1])
            else:
                input_names = tuple([str(i) for i in node.args])

            input_shapes = [list(output_shapes[str(i)]) for i in list(input_names)]

            # Process the layer
            layer, output_shape = layer_handlers[operation](
                operation, layer_name, input_names, input_shapes, arguments, reader, config
            )

            print('Layer name: {}, layer type: {}, input shape: {}'.format(layer['name'], layer['class_name'], input_shapes))
            layer_list.append(layer)

            assert output_shape is not None
            output_shapes[layer['name']] = output_shape

        if node.op == 'get_attr':
            # Deals with tensors that are member variables of the model class
            # We insert these tensors are input layer nodes into the hls4ML model graph
            if "." not in node.target:
                obj = getattr(model, node.name)
            else:
                obj = getattr(children[node.target.split('.')[0], node.name])

            input_layer = {}
            input_layer['name'] = node.name
            input_layer['class_name'] = 'InputLayer'
            input_layer['input_shape'] = [None] + list(obj.size())
            layer_list.insert(n_inputs, input_layer)

            output_shapes[input_layer['name']] = [None] + list(obj.size())
            n_inputs += 1

            layer_counter += 1

        if node.op == 'call_method':
            # Method calls in the graph have to be transformed to layers known to hls4ml

            # operations that appear repeatedly have '_n' appended to their name for the nth repetition
            if node.name.split("_")[-1].isdigit():
                operation = "_".join(node.name.split("_")[:-1]).capitalize()
            else:
                operation = node.name.capitalize()

            # only a limited number of functions are supported
            if operation not in supported_layers:
                raise Exception(f'Unsupported function {operation}')

            layer_counter += 1

            # need a copy because kwargs are immutable
            arguments = {}
            for key in node.kwargs:
                arguments[key] = node.kwargs[key]
            layer_name = node.name

            if 'View' in operation:
                input_names = tuple([str(node.args[0])])
                arguments['target_shape'] = [int(i) for i in node.args[1:]]
                # View can have -1 as one as the dimensions,
                # leaving it to us to deduce it from the other dimensions and the overall size
                if -1 in arguments['target_shape']:
                    size = np.prod(input_shapes[0][1:])
                    for i in range(0, len(arguments['target_shape'])):
                        if arguments['target_shape'][i] == -1:
                            cl = arguments['target_shape'][:]
                            cl.remove(-1)
                            arguments['target_shape'][i] = int(size / np.prod(cl))

            else:
                input_names = tuple([str(i) for i in node.args])

            # Process the layer
            input_shapes = [list(output_shapes[str(i)]) for i in list(input_names)]

            layer, output_shape = layer_handlers[operation](
                operation, layer_name, input_names, input_shapes, arguments, reader, config
            )

            print('Layer name: {}, layer type: {}, input shape: {}'.format(layer['name'], layer['class_name'], input_shapes))
            layer_list.append(layer)

            assert output_shape is not None
            output_shapes[layer['name']] = output_shape
=======
                output_shapes[layer_name] = input_shapes[0]
            continue  # !!

        # Increment the layer counter after initial screenings
        if pytorch_class in supported_layers:
            layer_counter += 1

        # Process the layer
        layer, output_shape = layer_handlers[pytorch_class](pytorch_layer, layer_name, input_shapes, reader, config)

        print('Layer name: {}, layer type: {}, input shape: {}'.format(layer['name'], layer['class_name'], input_shapes))
        layer_list.append(layer)

        assert output_shape is not None
        output_shapes[layer['name']] = output_shape
>>>>>>> 13148eb2

    #################
    # Generate HLS
    #################

    print('Creating HLS model')
    hls_model = ModelGraph(config, reader, layer_list, inputs=input_layers)
    return hls_model<|MERGE_RESOLUTION|>--- conflicted
+++ resolved
@@ -14,11 +14,6 @@
         self.state_dict = self.torch_model.state_dict()
         self.input_shape = config['InputShape']
 
-<<<<<<< HEAD
-    #   def convert_to_channels_last(tensor):
-
-=======
->>>>>>> 13148eb2
     def get_weights_data(self, layer_name, var_name):
 
         """Get weights data from layers.
@@ -49,31 +44,24 @@
             'kernel': 'weight',
             # Batchnorm
             'gamma': 'weight',
-<<<<<<< HEAD
             # Activiation
             'alpha': 'weight',
-=======
->>>>>>> 13148eb2
             'beta': 'bias',
             'moving_mean': 'running_mean',
             'moving_variance': 'running_var',
         }
 
-<<<<<<< HEAD
         # Workaround for naming schme in nn.Sequential,
         # have to remove the prefix we previously had to add to make sure the tensors are found
         if 'layer_' in layer_name:
             layer_name = layer_name.split('layer_')[-1]
 
-=======
->>>>>>> 13148eb2
         if var_name not in list(torch_paramap.keys()) + ['weight', 'bias']:
             raise Exception('Pytorch parameter not yet supported!')
 
         elif var_name in list(torch_paramap.keys()):
             var_name = torch_paramap[var_name]
 
-<<<<<<< HEAD
         # if a layer is reused in the model, torch.FX will append a "_n" for the n-th use
         # have to snap that off to find the tensors
         if layer_name.split("_")[-1].isdigit() and len(layer_name.split("_")) > 1:
@@ -85,13 +73,6 @@
 
         else:
             return None
-=======
-        data = (
-            self.state_dict[layer_name + '.' + var_name].numpy().transpose()
-        )  # Look at transpose when systhesis produce lousy results. Might need to remove it.
-
-        return data
->>>>>>> 13148eb2
 
 
 class PyTorchFileReader(PyTorchModelReader):  # Inherit get_weights_data method
@@ -114,13 +95,10 @@
         self.input_shape = [None if n == 'None' else int(n) for n in self.input_shape]
 
         self.state_dict = self.torch_model.state_dict()
-<<<<<<< HEAD
 
         data = {}  # this is just to shut up pre-commit, this function is broken somehow
 
         return data
-=======
->>>>>>> 13148eb2
 
 
 # ----------------------Layer handling--------------------- #
@@ -172,7 +150,6 @@
     print('Interpreting Model ...')
 
     reader = PyTorchFileReader(config) if isinstance(config['PytorchModel'], str) else PyTorchModelReader(config)
-<<<<<<< HEAD
     if type(reader.input_shape) is tuple:
         input_shapes = [list(reader.input_shape)]
     else:
@@ -187,19 +164,12 @@
 
     traced_model = symbolic_trace(model)
 
-=======
-    input_shapes = [list(reader.input_shape)]
-
-    model = reader.torch_model
-
->>>>>>> 13148eb2
     # Define layers to skip for conversion to HLS
     skip_layers = ['Dropout', 'Flatten', 'Sequential']
 
     # All supported layers
     supported_layers = get_supported_pytorch_layers() + skip_layers
 
-<<<<<<< HEAD
     # Map inputs of skipped and split (activation) layers
     # inputs_map = {}
 
@@ -208,8 +178,6 @@
 
     # layer_config = None
 
-=======
->>>>>>> 13148eb2
     # Output shape tracking
     output_shapes = {}
     output_shape = None
@@ -218,7 +186,6 @@
     print('Topology:')
     layer_counter = 0
 
-<<<<<<< HEAD
     n_inputs = 0
 
     for node in traced_model.graph.nodes:
@@ -255,34 +222,6 @@
                     output_shapes[layer_name] = [input_shapes[0][0], np.prod(input_shapes[0][1:])]
                 else:
                     output_shapes[layer_name] = input_shapes[0]
-=======
-    # First add input layer
-    input_layer = {}
-    input_layer['name'] = 'input1'
-    input_layer['class_name'] = 'InputLayer'
-    input_layer['input_shape'] = input_shapes[0][1:]
-    layer_list.insert(0, input_layer)
-    print("Input Shape: ", input_shapes)
-
-    for layer_name, pytorch_layer in model.named_modules():
-
-        pytorch_class = pytorch_layer.__class__.__name__
-
-        # First module is the whole model's class
-        if pytorch_class == model.__class__.__name__:
-            continue
-
-        if pytorch_class not in supported_layers:
-            raise Exception(f'Unsupported layer {pytorch_class}')
-
-        # If not the first layer then input shape is taken from last layer's output
-        if layer_counter != 0:
-            input_shapes = [output_shape]  # In case there are multiple inputs
-
-        # Handle skipped layers
-        if pytorch_class in skip_layers:
-            if pytorch_class == 'Sequential':  # Ignore the mother module's class name
->>>>>>> 13148eb2
                 continue
 
             # Increment the layer counter after initial screenings
@@ -383,7 +322,6 @@
             if node.name.split("_")[-1].isdigit():
                 operation = "_".join(node.name.split("_")[:-1]).capitalize()
             else:
-<<<<<<< HEAD
                 operation = node.name.capitalize()
 
             # only a limited number of functions are supported
@@ -495,23 +433,6 @@
 
             assert output_shape is not None
             output_shapes[layer['name']] = output_shape
-=======
-                output_shapes[layer_name] = input_shapes[0]
-            continue  # !!
-
-        # Increment the layer counter after initial screenings
-        if pytorch_class in supported_layers:
-            layer_counter += 1
-
-        # Process the layer
-        layer, output_shape = layer_handlers[pytorch_class](pytorch_layer, layer_name, input_shapes, reader, config)
-
-        print('Layer name: {}, layer type: {}, input shape: {}'.format(layer['name'], layer['class_name'], input_shapes))
-        layer_list.append(layer)
-
-        assert output_shape is not None
-        output_shapes[layer['name']] = output_shape
->>>>>>> 13148eb2
 
     #################
     # Generate HLS
