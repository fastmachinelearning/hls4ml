import numpy as np
import torch

from hls4ml.model import ModelGraph


class PyTorchModelReader:
    """
    PyTorch reader to extract weights data.
    """

    def __init__(self, config):
        self.torch_model = config['PytorchModel']
        self.state_dict = self.torch_model.state_dict()
        self.input_shape = config['InputShape']

    def get_weights_data(self, layer_name, var_name):
        data = None

<<<<<<< HEAD
        # Parameter mapping from pytorch to keras

=======
>>>>>>> cecf3e71
        # Workaround for naming schme in nn.Sequential,
        # have to remove the prefix we previously had to add to make sure the tensors are found
        if 'layer_' in layer_name:
            layer_name = layer_name.split('layer_')[-1]

<<<<<<< HEAD
        elif '_' in layer_name:
            layer_name = '.'.join(layer_name.split('_'))

=======
>>>>>>> cecf3e71
        # if a layer is reused in the model, torch.FX will append a "_n" for the n-th use
        # have to snap that off to find the tensors
        if layer_name.split('_')[-1].isdigit() and len(layer_name.split('_')) > 1:
            layer_name = '_'.join(layer_name.split('_')[:-1])

        if layer_name + '.' + var_name in self.state_dict:
            data = self.state_dict[layer_name + '.' + var_name].numpy()
            return data

        else:
            return None


class PyTorchFileReader(PyTorchModelReader):  # Inherit get_weights_data method
    def __init__(self, config):
        self.config = config

        if not torch.cuda.is_available():
            self.torch_model = torch.load(config['PytorchModel'], map_location=lambda storage, loc: storage)
        else:
            self.torch_model = torch.load(config['PytorchModel'])

        # Get input tensor's shape
        self.input_shape = config.get('InputShape')

        if self.input_shape is None:
            raise Exception('Must specify input shape ("InputShape") in config!')

        # Convert it to a list
        self.input_shape = self.input_shape.strip('(,)').split(',')
        self.input_shape = [None if n == 'None' else int(n) for n in self.input_shape]

        self.state_dict = self.torch_model.state_dict()


def get_weights_data(data_reader, layer_name, var_name):
    if not isinstance(var_name, (list, tuple)):
        var_name = [var_name]

    data = [data_reader.get_weights_data(layer_name, var) for var in var_name]

    if len(data) == 1:
        return data[0]
    else:
        return (*data,)


# ----------------------Layer handling--------------------- #
layer_handlers = {}


def register_pytorch_layer_handler(layer_name, handler_func):
    if layer_name in layer_handlers:
        raise Exception(f'Layer {layer_name} already registered')
    else:
        layer_handlers[layer_name] = handler_func


def get_supported_pytorch_layers():
    return list(layer_handlers.keys())


def pytorch_handler(*args):
    def decorator(function):
        function.handles = [arg for arg in args]
        return function

    return decorator


# map names of operations between toch.nn and torch.nn.functionals
layer_name_map = {
    'relu': 'ReLU',
    'leaky_relu': 'LeakyReLU',
    'elu': 'ELU',
    'prelu': 'PReLU',
    'sigmoid': 'Sigmoid',
    'layer_threshold': 'Threshold',
    'softmax': 'Softmax',
    'max_pool1d': 'MaxPool1d',
    'max_pool2d': 'MaxPool2d',
    'avg_pool1d': 'AvgPool1d',
    'avg_pool2d': 'AvgPool2d',
}


# ----------------------------------------------------------------


def pytorch_to_hls(config):
    """Convert PyTorch model to hls4ml ModelGraph.

    Args:
        config (dict): The conversion config

    Raises:
        Exception: On unsupported features of the model.

    Returns:
        ModelGraph: hls4ml model object.
    """

    # This is a list of dictionaries to hold all the layer info we need to generate HLS
    layer_list = []

    print('Interpreting Model ...')

    reader = PyTorchFileReader(config) if isinstance(config['PytorchModel'], str) else PyTorchModelReader(config)
    if type(reader.input_shape) is tuple:
        input_shapes = [list(reader.input_shape)]
    else:
        input_shapes = list(reader.input_shape)

    model = reader.torch_model

    # dict of layer objects in non-traced form for access lateron
    children = {c[0]: c[1] for c in model.named_children()}
    # use symbolic_trace to get a full graph of the model
    from torch.fx import symbolic_trace

    traced_model = symbolic_trace(model)
    # Define layers to skip for conversion to HLS
    skip_layers = ['Dropout', 'Flatten', 'Sequential']

    # All supported layers
    supported_layers = get_supported_pytorch_layers() + skip_layers

    input_layers = []

    # Output shape tracking
    output_shapes = {}
    output_shape = None

    # Loop through layers
    print('Topology:')
    layer_counter = 0

    n_inputs = 0

    for node in traced_model.graph.nodes:
        # If part of an unnamend nn.Sequntial, the node name will start with an "_" which messes up the parsing
        if node.name[0] == '_':
            node.name = 'layer' + node.name

        if node.op == 'call_module':
            # modules that are part of a torch.nn.Sequential with name 'name' have target names 'name.x',
            # where x is an integer numbering the elements of the Sequential
            if '.' in node.target:
                class_object = children[node.target.split('.')[0]][int(node.target.split('.')[1])]
            else:
                class_object = children[node.target]

            pytorch_class = class_object.__class__.__name__

            if pytorch_class not in supported_layers:
                raise Exception(f'Unsupported layer {pytorch_class}')

            if layer_counter != 0:
                input_shapes = [output_shape]  # In case there are multiple inputs

            layer_name = node.name

            # Handle skipped layers
            if pytorch_class in skip_layers:
                if pytorch_class == 'Sequential':  # Ignore the mother module's class name
                    continue

                if pytorch_class == 'Flatten':
                    output_shapes[layer_name] = [input_shapes[0][0], np.prod(input_shapes[0][1:])]
                else:
                    output_shapes[layer_name] = input_shapes[0]
                continue

            # Increment the layer counter after initial screenings
            if pytorch_class in supported_layers:
                layer_counter += 1

            # parse info from class object
            input_names = [str(i) for i in node.args]
            if pytorch_class in ["RNN", "GRU", "LSTM"]:
                # we currently don't support the passing of the initial value of the hidden state to RNN models
                input_names = [str(node.args[0])]
                input_shapes = [output_shapes[str(node.args[0])]]
            # if a 'getitem' is the input to a node, step back in the graph to find the real source of the input
            elif "getitem" in node.args[0].name:
                for tmp_node in traced_model.graph.nodes:
                    if tmp_node.name == node.args[0]:
                        input_names = [str(tmp_node.args[0])]
                        input_shapes = [output_shapes[str(tmp_node.args[0])]]
                        node.args = tmp_node.args[0]
            else:
                input_shapes = [output_shapes[str(i)] for i in node.args]
            # for Conv layers
            if 'Conv' in pytorch_class:
                if not class_object.padding_mode == 'zeros':
                    raise Exception('Padding modes other than "zeros" not implemented yet')
                if not class_object.groups == 1:
                    raise Exception('Non-default options for groups not implemented yet')

            # Process the layer
            layer, output_shape = layer_handlers[pytorch_class](
                pytorch_class, layer_name, input_names, input_shapes, node, class_object, reader, config
            )

            print(
                'Layer name: {}, layer type: {}, input shape: {}'.format(
                    layer['name'],
                    layer['class_name'],
                    input_shapes,
                )
            )
            layer_list.append(layer)

            assert output_shape is not None
            output_shapes[layer['name']] = output_shape

            layer_counter += 1

        if node.op == 'placeholder':
            # 'placeholder' indicates an input layer. Multiple inputs are supported

            input_layer = {}
            input_layer['name'] = node.name
            input_layer['class_name'] = 'InputLayer'
            input_layer['input_shape'] = list(input_shapes[n_inputs][1:])
            layer_list.insert(n_inputs, input_layer)

            output_shapes[input_layer['name']] = input_shapes[n_inputs]
            input_layers.append(input_layer['name'])
            n_inputs += 1

            layer_counter += 1

        if node.op == 'call_function':
            # Function calls in the graph have to be transformed to layers known to hls4ml

            # operations that appear repeatedly have '_n' appended to their name for the nth repetition
            operation = node.name
            if node.name.split('_')[-1].isdigit():
                operation = '_'.join(node.name.split('_')[:-1])

            if operation in layer_name_map:
                operation = layer_name_map[operation]

            # only a limited number of functions are supported
            if operation == "getitem":
                continue
            if operation not in supported_layers:
                raise Exception(f'Unsupported function {operation}')
            if operation == 'PReLU' or operation == 'batch_norm' or operation == 'conv1d' or operation == 'conv2d':
                raise Exception(
                    f'Function {operation} cannot be parsed as torch.nn.functional. Use the torch.nn implementation instead'
                )

            layer_name = node.name

            layer_counter += 1

            input_names = [str(i) for i in node.all_input_nodes]
            input_shapes = [list(output_shapes[str(i)]) for i in input_names]

            # Process the layer
            layer, output_shape = layer_handlers[operation](
                operation, layer_name, input_names, input_shapes, node, None, reader, config
            )

            print('Layer name: {}, layer type: {}, input shape: {}'.format(layer['name'], layer['class_name'], input_shapes))
            layer_list.append(layer)

            assert output_shape is not None
            output_shapes[layer['name']] = output_shape

        if node.op == 'get_attr':
            # Deals with tensors that are member variables of the model class
            # We insert these tensors are input layer nodes into the hls4ML model graph
            if '.' not in node.target:
                obj = getattr(model, node.name)
            else:
                obj = getattr(children[node.target.split('.')[0], node.name])

            input_layer = {}
            input_layer['name'] = node.name
            input_layer['class_name'] = 'InputLayer'
            input_layer['input_shape'] = [None] + list(obj.size())
            layer_list.insert(n_inputs, input_layer)

            output_shapes[input_layer['name']] = [None] + list(obj.size())
            input_layers.append(input_layer['name'])
            n_inputs += 1

            layer_counter += 1

        if node.op == 'call_method':
            # Method calls in the graph have to be transformed to layers known to hls4ml

            # operations that appear repeatedly have '_n' appended to their name for the nth repetition
            operation = node.name
            if node.name.split('_')[-1].isdigit():
                operation = '_'.join(node.name.split('_')[:-1])

            if operation in layer_name_map:
                operation = layer_name_map[operation]

            # only a limited number of functions are supported
            if operation not in supported_layers:
                raise Exception(f'Unsupported function {operation}')

            layer_name = node.name

            layer_counter += 1

            if 'View' in operation:
                input_names = [str(node.args[0])]
            else:
                input_names = [str(i) for i in node.args]

            # Process the layer
            input_shapes = [list(output_shapes[str(i)]) for i in input_names]

            layer, output_shape = layer_handlers[operation](
                operation, layer_name, input_names, input_shapes, node, None, reader, config
            )

            print('Layer name: {}, layer type: {}, input shape: {}'.format(layer['name'], layer['class_name'], input_shapes))
            layer_list.append(layer)

            assert output_shape is not None
            output_shapes[layer['name']] = output_shape

    if len(input_layers) == 0:
        input_layers = None

    print('Creating HLS model')
    hls_model = ModelGraph(config, layer_list, inputs=input_layers)
    return hls_model<|MERGE_RESOLUTION|>--- conflicted
+++ resolved
@@ -17,22 +17,13 @@
     def get_weights_data(self, layer_name, var_name):
         data = None
 
-<<<<<<< HEAD
-        # Parameter mapping from pytorch to keras
-
-=======
->>>>>>> cecf3e71
+
         # Workaround for naming schme in nn.Sequential,
         # have to remove the prefix we previously had to add to make sure the tensors are found
         if 'layer_' in layer_name:
             layer_name = layer_name.split('layer_')[-1]
 
-<<<<<<< HEAD
-        elif '_' in layer_name:
-            layer_name = '.'.join(layer_name.split('_'))
-
-=======
->>>>>>> cecf3e71
+
         # if a layer is reused in the model, torch.FX will append a "_n" for the n-th use
         # have to snap that off to find the tensors
         if layer_name.split('_')[-1].isdigit() and len(layer_name.split('_')) > 1:
