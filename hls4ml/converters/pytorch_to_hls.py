import math

import numpy as np

from hls4ml.model import ModelGraph
from hls4ml.utils.dependency import requires


class PyTorchModelReader:
    """
    PyTorch reader to extract weights data.
    """

    def __init__(self, config):
        self.torch_model = config['PytorchModel']
        self.state_dict = self.torch_model.state_dict()
        self.input_shape = config['InputShape']

    def get_weights_data(self, layer_name, var_name):
        data = None

        tensorName = layer_name + '.' + var_name

        if tensorName in self.state_dict:
            data = self.state_dict[tensorName].numpy()

        return data


class PyTorchFileReader(PyTorchModelReader):  # Inherit get_weights_data method
    def __init__(self, config):
        import torch

        self.config = config

        if not torch.cuda.is_available():
            self.torch_model = torch.load(config['PytorchModel'], map_location=lambda storage, loc: storage)
        else:
            self.torch_model = torch.load(config['PytorchModel'])

        # Get input tensor's shape
        self.input_shape = config.get('InputShape')

        if self.input_shape is None:
            raise Exception('Must specify input shape ("InputShape") in config!')

        # Convert it to a list
        self.input_shape = self.input_shape.strip('(,)').split(',')
        self.input_shape = [None if n == 'None' else int(n) for n in self.input_shape]

        self.state_dict = self.torch_model.state_dict()


def get_weights_data(data_reader, layer_name, var_name):
    if not isinstance(var_name, (list, tuple)):
        var_name = [var_name]

    data = [data_reader.get_weights_data(layer_name, var) for var in var_name]

    if len(data) == 1:
        return data[0]
    else:
        return (*data,)


def convert_uaq_to_apfixed(bitwidth, scale_factor):
    """
    parameters:
    bitwidth: int
    scale_factor: float
    zero_point: float

    return:
    int_bitwidth: int
    fract_bitwidth: int
    """
    fract_bitwidth = -math.log2(scale_factor)
    int_bitwidth = bitwidth - fract_bitwidth

    return (fract_bitwidth, int_bitwidth)


# embed quantization information into the layer dictionary for a Quant layer
# so that this layer can be added to the model
def addQuantizationParameters(layer, quant_object, quant_type, act=False, scale_up=False):
    if not act:
        # currently not used, might be use later for non-power-of-2 scales
        bit_width = int(quant_object.bit_width)
        signed = quant_object.signed
        scale = float(quant_object.scale)
        zeropoint = float(quant_object.zero_point)
        if signed:
            narrow = True
        else:
            narrow = False
        rounding_mode = 'ROUND'
    else:
        bit_width = int(quant_object.bit_width())
        signed = quant_object.is_signed
        scale = float(quant_object.scale())
        # bit of a hack to make adding operations with QuantEltWiseAdd work
        if scale_up:
            scale = 2 ** (math.log2(scale) + 1)
        zeropoint = float(quant_object.zero_point())
        narrow = quant_object.is_narrow_range
        rounding_mode = quant_object.rounding_mode

    layer[f'{quant_type}_quantization'] = {
        'bit_width': bit_width,
        'signed': signed,
        'scale': scale,
        'zeropoint': zeropoint,
        'narrow': narrow,
        'rounding_mode': rounding_mode,
    }
    return layer


# ----------------------Layer handling--------------------- #
layer_handlers = {}


def register_pytorch_layer_handler(layer_name, handler_func):
    if layer_name in layer_handlers:
        raise Exception(f'Layer {layer_name} already registered')
    else:
        layer_handlers[layer_name] = handler_func


def get_supported_pytorch_layers():
    return list(layer_handlers.keys())


def pytorch_handler(*args):
    def decorator(function):
        function.handles = [arg for arg in args]
        return function

    return decorator


# map names of operations between torch.nn and torch.nn.functionals
layer_name_map = {
    'relu': 'ReLU',
    'tanh': 'Tanh',
    'leaky_relu': 'LeakyReLU',
    'elu': 'ELU',
    'prelu': 'PReLU',
    'sigmoid': 'Sigmoid',
    '_threshold': 'Threshold',
    'softmax': 'Softmax',
    'max_pool1d': 'MaxPool1d',
    'max_pool2d': 'MaxPool2d',
    'avg_pool1d': 'AvgPool1d',
    'avg_pool2d': 'AvgPool2d',
    'flatten': 'Flatten',
    'view': 'View',
}


# ----------------------------------------------------------------


def parse_pytorch_model(config, verbose=True):
    """Convert PyTorch model to hls4ml ModelGraph.

    Args:
        config (dict): The conversion config

    Raises:
        Exception: On unsupported features of the model.

    Returns:
        ModelGraph: hls4ml model object.
    """
    import torch

    from hls4ml.utils.torch import CustomFXTracer

    # This is a list of dictionaries to hold all the layer info we need to generate HLS
    layer_list = []

    if verbose:
        print('Interpreting Model ...')
    reader = PyTorchFileReader(config) if isinstance(config['PytorchModel'], str) else PyTorchModelReader(config)
    if type(reader.input_shape) is tuple:
        input_shapes = [list(reader.input_shape)]
    else:
        input_shapes = list(reader.input_shape)
    # first element needs to 'None' as placeholder for the batch size, insert it if not present
    input_shapes = [[None] + list(shape) if shape[0] is not None else list(shape) for shape in input_shapes]

    model = reader.torch_model

    # dict of layer objects in non-traced form for access later on
    children = {c[0]: c[1] for c in model.named_children()}
    # use symbolic_trace to get a full graph of the model

    tracer = CustomFXTracer()
    traced_model = tracer.trace(model)
    # Define layers to skip for conversion to HLS
    skip_layers = ['Dropout', 'QuantDropout', 'Sequential']

    # All supported layers
    supported_layers = get_supported_pytorch_layers() + skip_layers

    # Map inputs of skipped and split (activation) layers
    inputs_map = {}

    input_layers = []
    output_layers = []

    # Output shape tracking
    output_shapes = {}
    output_shape = None

    # Loop through layers
    if verbose:
        print('Topology:')
    layer_counter = 0

    n_inputs = 0

    # check for constant nodes
    merge_layers = ['add', 'mul', 'sub', 'fmin', 'fmax']
    i = 0  # count number of consts and use it in the name
    for node in traced_model.nodes:
        if node.name.split('_')[0] in merge_layers:
            for arg in node.args:
                if np.isscalar(arg):
                    # add an input node with the constant value
                    new_node = traced_model.placeholder(name='const_' + str(i), type_expr=torch.Tensor, default_value=arg)
                    node.prepend(new_node)
                    node.update_arg(1, new_node)
                    i += 1

    traced_model.lint()

    for node in traced_model.nodes:
        if node.op == 'call_module':
            # modules that are part of a torch.nn.Sequential with name 'name' have target names 'name.x',
            # where x is an integer numbering the elements of the Sequential
            if '.' in node.target:
                fqn_path = node.target.split('.')
                sub_children = dict(children[fqn_path[0]].named_children())
                for name in fqn_path[1:-1]:
                    sub_children = dict(sub_children[name].named_children())
                sub_children[fqn_path[-1]]
                class_object = sub_children[fqn_path[-1]]
            else:
                class_object = children[node.target]

            pytorch_class = class_object.__class__.__name__

            if pytorch_class not in supported_layers:
                raise Exception(f'Unsupported layer {pytorch_class}')

            if 'IOType' in config.keys():
                if "QuantUpsampl" in pytorch_class and config['IOType'] == 'io_stream':
                    raise Exception('Quant upsampling layers currently not supported with io_stream')

            if layer_counter != 0:
                input_shapes = [output_shape]  # In case there are multiple inputs

            layer_name = node.name

            # Handle skipped layers
            if pytorch_class in skip_layers:
                if pytorch_class == 'Sequential':  # Ignore the mother module's class name
                    continue

                # Assuming only one input
                parent_input = [str(i) for i in node.args][0]
                inputs_map[layer_name] = inputs_map.get(parent_input, parent_input)

                output_shapes[layer_name] = input_shapes[0]

                continue

            # Increment the layer counter after initial screenings
            if pytorch_class in supported_layers:
                layer_counter += 1

            # parse info from class object
            input_names = [inputs_map.get(str(i), str(i)) for i in node.args]
<<<<<<< HEAD
            if pytorch_class in ['RNN', 'GRU', 'LSTM', 'QuantRNN']:
=======
            if pytorch_class in ['RNN', 'GRU', 'LSTM']:
>>>>>>> ade67aba
                input_shapes = []
                input_names = []
                for arg in node.args:
                    if isinstance(arg, tuple):
                        for input in arg:
                            input_shapes.append(output_shapes[str(input)])
                            input_names.append(inputs_map.get(str(input), str(input)))
                    else:
                        input_shapes.append(output_shapes[str(arg)])
                        input_names.append(inputs_map.get(str(arg), str(arg)))

            # if a 'getitem' is the input to a node, step back in the graph to find the real source of the input
            elif 'getitem' in node.args[0].name:

                def resolve_getitem_source(node_name, visited=None):
                    """Recursively resolve nested getitem calls to find the actual source node."""
                    if visited is None:
                        visited = set()

                    if node_name in visited:
                        raise Exception(f'Circular reference detected in getitem chain: {node_name}')
                    visited.add(node_name)

                    for tmp_node in traced_model.nodes:
                        if tmp_node.name == node_name:
                            if 'getitem' in tmp_node.args[0].name:
                                return resolve_getitem_source(tmp_node.args[0].name, visited)
                            else:
                                return tmp_node.args[0]
                    raise Exception(f'Could not find source node for getitem: {node_name}')

                source_node = resolve_getitem_source(node.args[0].name)
                input_names = [inputs_map.get(str(source_node), str(source_node))]
                input_shapes = [output_shapes[str(source_node)]]
                node.args = [source_node]
            else:
                input_shapes = [output_shapes[str(i)] for i in node.args]
            # for Conv layers
            if 'Conv' in pytorch_class:
                if not class_object.padding_mode == 'zeros':
                    raise Exception('Padding modes other than "zeros" not implemented yet')
                if not class_object.groups == 1:
                    raise Exception('Non-default options for groups not implemented yet')

            # Process the layer
            layer, output_shape = layer_handlers[pytorch_class](
                pytorch_class, layer_name, input_names, input_shapes, node, class_object, reader, config
            )

            if verbose:
                print(
                    'Layer name: {}, layer type: {}, input shape: {}'.format(
                        layer['name'],
                        layer['class_name'],
                        input_shapes,
                    )
                )
            layer_list.append(layer)

            assert output_shape is not None
            output_shapes[layer['name']] = output_shape

            layer_counter += 1

        if node.op == 'placeholder':
            # 'placeholder' indicates an input layer. Multiple inputs are supported

            input_layer = {}
            input_layer['name'] = node.name

            if 'const' in node.name:
                pytorch_class = 'Constant'
                layer, output_shape = layer_handlers[pytorch_class](pytorch_class, node.name, node)

                layer_list.append(layer)

                assert output_shape is not None
                output_shapes[layer['name']] = output_shape

            else:
                input_layer['class_name'] = 'InputLayer'
                input_layer['input_shape'] = list(input_shapes[n_inputs][1:])
                layer_list.insert(n_inputs, input_layer)

                output_shapes[input_layer['name']] = list(input_shapes[n_inputs])

                input_layers.append(input_layer['name'])
                n_inputs += 1

            layer_counter += 1

        if node.op == 'call_function':
            # Function calls in the graph have to be transformed to layers known to hls4ml

            # operations that appear repeatedly have '_n' appended to their name for the nth repetition
            operation = node.name
            if node.name.split('_')[-1].isdigit():
                operation = '_'.join(node.name.split('_')[:-1])

            if operation in layer_name_map:
                operation = layer_name_map[operation]

            # only a limited number of functions are supported
            if operation == 'getitem':
                continue
            if operation not in supported_layers:
                raise Exception(f'Unsupported function {operation}')
            if operation == 'PReLU' or operation == 'batch_norm' or operation == 'conv1d' or operation == 'conv2d':
                raise Exception(
                    f'Function {operation} cannot be parsed as torch.nn.functional. Use the torch.nn implementation instead'
                )

            layer_name = node.name

            layer_counter += 1

            input_names = [inputs_map.get(str(i), str(i)) for i in node.all_input_nodes]
            input_shapes = [list(output_shapes[str(i)]) for i in input_names]

            # Process the layer
            layer, output_shape = layer_handlers[operation](
                operation, layer_name, input_names, input_shapes, node, None, reader, config
            )

            if verbose:
                print(
                    'Layer name: {}, layer type: {}, input shape: {}'.format(
                        layer['name'], layer['class_name'], input_shapes
                    )
                )
            layer_list.append(layer)

            assert output_shape is not None
            output_shapes[layer['name']] = output_shape

        if node.op == 'get_attr':
            # Deals with tensors that are member variables of the model class
            # We insert these tensors are input layer nodes into the hls4ML model graph
            if '.' not in node.target:
                obj = getattr(model, node.name)
            else:
                obj = getattr(children[node.target.split('.')[0], node.name])

            input_layer = {}
            input_layer['name'] = node.name
            input_layer['class_name'] = 'InputLayer'
            input_layer['input_shape'] = [None] + list(obj.size())
            layer_list.insert(n_inputs, input_layer)

            output_shapes[input_layer['name']] = [None] + list(obj.size())
            input_layers.append(input_layer['name'])
            n_inputs += 1

            layer_counter += 1

        if node.op == 'call_method':
            # Method calls in the graph have to be transformed to layers known to hls4ml

            # operations that appear repeatedly have '_n' appended to their name for the nth repetition
            operation = node.name
            if node.name.split('_')[-1].isdigit():
                operation = '_'.join(node.name.split('_')[:-1])

            if operation in layer_name_map:
                operation = layer_name_map[operation]

            # only a limited number of functions are supported
            if operation not in supported_layers:
                raise Exception(f'Unsupported function {operation}')

            layer_name = node.name

            layer_counter += 1

            input_names = [inputs_map.get(str(i), str(i)) for i in node.all_input_nodes]

            # Process the layer
            input_shapes = [list(output_shapes[str(i)]) for i in input_names]

            layer, output_shape = layer_handlers[operation](
                operation, layer_name, input_names, input_shapes, node, None, reader, config
            )

            if verbose:
                print(
                    'Layer name: {}, layer type: {}, input shape: {}'.format(
                        layer['name'], layer['class_name'], input_shapes
                    )
                )
            layer_list.append(layer)

            assert output_shape is not None
            output_shapes[layer['name']] = output_shape

    if len(input_layers) == 0:
        input_layers = None

    for layer in layer_list:
        if layer['class_name'] == 'InputLayer':
            continue
        is_input = False
        for lay in layer_list:
            if 'inputs' not in lay.keys():
                continue
            if layer['name'] in lay['inputs']:
                is_input = True
        if not is_input:
            output_layers.append(layer['name'])
    return layer_list, input_layers, output_layers


@requires('_torch')
def pytorch_to_hls(config):
    layer_list, input_layers, output_layers = parse_pytorch_model(config)
    return ModelGraph.from_layer_list(config, layer_list, inputs=input_layers, outputs=output_layers)<|MERGE_RESOLUTION|>--- conflicted
+++ resolved
@@ -256,7 +256,7 @@
                 raise Exception(f'Unsupported layer {pytorch_class}')
 
             if 'IOType' in config.keys():
-                if "QuantUpsampl" in pytorch_class and config['IOType'] == 'io_stream':
+                if 'QuantUpsampl' in pytorch_class and config['IOType'] == 'io_stream':
                     raise Exception('Quant upsampling layers currently not supported with io_stream')
 
             if layer_counter != 0:
@@ -283,11 +283,7 @@
 
             # parse info from class object
             input_names = [inputs_map.get(str(i), str(i)) for i in node.args]
-<<<<<<< HEAD
             if pytorch_class in ['RNN', 'GRU', 'LSTM', 'QuantRNN']:
-=======
-            if pytorch_class in ['RNN', 'GRU', 'LSTM']:
->>>>>>> ade67aba
                 input_shapes = []
                 input_names = []
                 for arg in node.args:
