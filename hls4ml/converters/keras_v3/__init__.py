--- conflicted
+++ resolved
@@ -4,11 +4,8 @@
 from . import hgq2  # noqa: F401
 from . import merge  # noqa: F401
 from . import pooling  # noqa: F401
-<<<<<<< HEAD
 from . import pquant  # noqa: F401
-=======
 from . import recurrent  # noqa: F401
->>>>>>> 8a4f2685
 from ._base import registry as layer_handlers
 
 __all__ = ['layer_handlers']