--- conflicted
+++ resolved
@@ -1,675 +1,334 @@
-<<<<<<< HEAD
-import json
-
-import h5py
-
-from hls4ml.model import ModelGraph
-
-MAXMULT = 4096
-
-
-class KerasReader:
-    def get_weights_data(self, layer_name, var_name):
-        raise NotImplementedError
-
-
-class KerasFileReader(KerasReader):
-    def __init__(self, config):
-        self.config = config
-        self.h5file = h5py.File(config['KerasH5'], mode='r')
-
-    def __del__(self):
-        if self.h5file:
-            self.h5file.close()
-
-    def _find_data(self, layer_name, var_name):
-        def h5_visitor_func(name):
-            if var_name in name:
-                return name
-
-        if 'model_weights' in list(self.h5file.keys()):  # h5 file comes from model.save()
-            layer_path = f'model_weights/{layer_name}'
-        else:
-            layer_path = layer_name
-
-        data_path = self.h5file[layer_path].visit(h5_visitor_func)
-        if data_path:
-            return self.h5file[f'/{layer_path}/{data_path}']
-        else:
-            return None
-
-    def get_weights_data(self, layer_name, var_name):
-        data = self._find_data(layer_name, var_name)
-        if data:
-            return data[()]
-        else:
-            return None
-
-
-class KerasNestedFileReader(KerasFileReader):
-    def __init__(self, data_reader, nested_path):
-        super().__init__(data_reader.config)
-        self.nested_path = nested_path
-
-    def _find_data(self, layer_name, var_name):
-        def h5_visitor_func(name):
-            if var_name in name:
-                return name
-
-        layer_path = f'model_weights/{self.nested_path}/{layer_name}'
-
-        data_path = self.h5file[layer_path].visit(h5_visitor_func)
-        if data_path:
-            return self.h5file[f'/{layer_path}/{data_path}']
-        else:
-            return None
-
-
-class KerasModelReader(KerasReader):
-    def __init__(self, keras_model):
-        self.model = keras_model
-
-    def get_weights_data(self, layer_name, var_name):
-        layer = self.model.get_layer(layer_name)
-        for i, w in enumerate(layer.weights):
-            if var_name in w.name:
-                try:
-                    return w.numpy()  # TF 2.x
-                except Exception:
-                    return layer.get_weights()[i]  # TF 1.x
-
-        return None
-
-
-def get_weights_data(data_reader, layer_name, var_name):
-    if not isinstance(var_name, (list, tuple)):
-        var_name = [var_name]
-
-    data = [data_reader.get_weights_data(layer_name, var) for var in var_name]
-
-    if len(data) == 1:
-        return data[0]
-    else:
-        return (*data,)
-
-
-layer_handlers = {}
-
-
-def register_keras_layer_handler(layer_cname, handler_func):
-    """Register a handler function for the given layer class name.
-
-    The handler function should have the following signature:
-        parse_func(keras_layer, input_names, input_shapes, data_reader, config):
-
-    Args:
-        layer_cname (str): The name of Keras layer (the 'class_name' property in the layer's config)
-        handler_func (callable): The handler function
-
-    Raises:
-        Exception: If the layer class has already been registered.
-    """
-    if layer_cname in layer_handlers:
-        raise Exception(f'Layer {layer_cname} already registered')
-    else:
-        layer_handlers[layer_cname] = handler_func
-
-
-def get_supported_keras_layers():
-    """Returns the list of Keras layers that the converter can parse.
-
-    The returned list contains all Keras layers that can be parsed into the hls4ml internal representation. Support for
-    computation of these layers may vary across hls4ml backends and conversion configuration.
-
-    Returns:
-        list: The names of supported Keras layers.
-    """
-    return list(layer_handlers.keys())
-
-
-def keras_handler(*args):
-    def decorator(function):
-        function.handles = [arg for arg in args]
-        return function
-
-    return decorator
-
-
-def parse_default_keras_layer(keras_layer, input_names):
-    layer = {}
-
-    # Extract name for finding weights and biases
-    layer['name'] = keras_layer['config']['name']
-    layer['class_name'] = keras_layer['class_name']
-    if input_names is not None:
-        layer['inputs'] = input_names
-
-    layer['data_format'] = keras_layer['config'].get('data_format', 'channels_last')
-
-    if 'activation' in keras_layer['config']:
-        layer['activation'] = keras_layer['config']['activation']
-    if 'epsilon' in keras_layer['config']:
-        layer['epsilon'] = keras_layer['config']['epsilon']
-    if 'use_bias' in keras_layer['config']:
-        layer['use_bias'] = keras_layer['config']['use_bias']
-
-    return layer
-
-
-def get_model_arch(config):
-    if 'KerasModel' in config:
-        # Model instance passed in config from API
-        keras_model = config['KerasModel']
-        if isinstance(keras_model, str):
-            from tensorflow.keras.models import load_model
-
-            keras_model = load_model(keras_model)
-        model_arch = json.loads(keras_model.to_json())
-        reader = KerasModelReader(keras_model)
-    elif 'KerasJson' in config:
-        # Extract model architecture from json
-        with open(config['KerasJson']) as json_file:
-            model_arch = json.load(json_file)
-        reader = KerasFileReader(config)
-    elif 'KerasH5' in config:
-        # Model arch and weights are in H5 file (from model.save() function)
-        with h5py.File(config['KerasH5'], mode='r') as h5file:
-            # Load the configuration from h5 using json's decode
-            model_arch = h5file.attrs.get('model_config')
-            if model_arch is None:
-                raise ValueError('No model found in config file.')
-            else:
-                # model_arch is string by default since h5py 3.0.0, keeping this condition for compatibility.
-                if isinstance(model_arch, bytes):
-                    model_arch = model_arch.decode('utf-8')
-                model_arch = json.loads(model_arch)
-        reader = KerasFileReader(config)
-    else:
-        raise ValueError('No model found in config file.')
-
-    return model_arch, reader
-
-
-def parse_keras_model(model_arch, reader):
-    # This is a list of dictionaries to hold all the layer info we need to generate HLS
-    layer_list = []
-
-    # Define layers to skip for conversion to HLS
-    skip_layers = ['Dropout']
-    # Activation layers
-    activation_layers = [
-        'Activation',
-        'LeakyReLU',
-        'ThresholdedReLU',
-        'ELU',
-        'PReLU',
-        'Softmax',
-        'TernaryTanh',
-        'HardActivation',
-        'UnaryLUT',
-        'HGQ>UnaryLUT',
-    ]
-    # Recurrent layers
-    recurrent_layers = ['SimpleRNN', 'LSTM', 'GRU']
-    # All supported layers
-    supported_layers = get_supported_keras_layers() + skip_layers
-
-    # Map inputs of skipped and split (activation) layers
-    inputs_map = {}
-
-    # Loop through layers
-    layer_counter = 0
-
-    input_layers = None
-    output_layers = None
-
-    layer_config = None
-    if model_arch['class_name'] == 'Sequential':
-        print('Interpreting Sequential')
-        layer_config = model_arch['config']
-        if 'layers' in layer_config:  # Newer Keras versions have 'layers' in 'config' key
-            layer_config = layer_config['layers']
-        # Sequential doesn't have InputLayer in TF < 2.3 (Keras 2.4.0)
-        if layer_config[0]['class_name'] != 'InputLayer':
-            input_layer = {}
-            input_layer['name'] = 'input1'
-            input_layer['class_name'] = 'InputLayer'
-            input_layer['input_shape'] = layer_config[0]['config']['batch_input_shape'][1:]
-            layer_list.append(input_layer)
-            print('Input shape:', input_layer['input_shape'])
-    elif model_arch['class_name'] in ['Model', 'Functional']:  # TF >= 2.3 calls it 'Functional' API
-        print('Interpreting Model')
-        layer_config = model_arch['config']['layers']
-        input_layers = [inp[0] for inp in model_arch['config']['input_layers']]
-        output_layers = [out[0] for out in model_arch['config']['output_layers']]
-
-    # Get input shape and check for unsupported layer type
-    for keras_layer in layer_config:
-        if keras_layer['class_name'] not in supported_layers:
-            raise Exception('ERROR: Unsupported layer type: {}'.format(keras_layer['class_name']))
-
-    output_shapes = {}
-    output_shape = None
-
-    print('Topology:')
-    for keras_layer in layer_config:
-        if 'batch_input_shape' in keras_layer['config']:
-            if 'inbound_nodes' in keras_layer and len(keras_layer['inbound_nodes']) > 0:
-                input_shapes = [output_shapes[inbound_node[0]] for inbound_node in keras_layer['inbound_nodes'][0]]
-            else:
-                input_shapes = [keras_layer['config']['batch_input_shape']]
-        else:
-            if 'inbound_nodes' in keras_layer:
-                input_shapes = [output_shapes[inbound_node[0]] for inbound_node in keras_layer['inbound_nodes'][0]]
-            else:
-                # Sequential model, so output_shape from the previous layer is still valid
-                input_shapes = [output_shape]
-
-        keras_class = keras_layer['class_name']
-
-        if keras_class in skip_layers:
-            if 'inbound_nodes' in keras_layer:
-                name = keras_layer['config']['name']
-                # Currently supported skipped layers have only one input
-                parent_input = keras_layer['inbound_nodes'][0][0][0]
-                # Skipped layers can follow each other (e.g., Dropout -> Flatten)
-                inputs_map[name] = inputs_map.get(parent_input, parent_input)
-
-            output_shapes[keras_layer['config']['name']] = input_shapes[0]
-
-            continue
-
-        if keras_class in supported_layers:
-            layer_counter = layer_counter + 1
-
-        # Extract inbound nodes
-        if 'inbound_nodes' in keras_layer and len(keras_layer['inbound_nodes']) > 0:
-            input_names = [inputs_map.get(inp[0], inp[0]) for inp in keras_layer['inbound_nodes'][0]]
-            if keras_layer['inbound_nodes'][0][0][-1]:
-                # multi_head_attention  has inbound: [[['input_3', 0, 0, {'value': ['dense_3', 0, 0]}]]]
-                inputname2 = list(keras_layer['inbound_nodes'][0][0][-1].values())
-                input_names += [inp[0] for inp in inputname2]
-        else:
-            input_names = None
-
-        layer, output_shape = layer_handlers[keras_class](keras_layer, input_names, input_shapes, reader)
-
-        print(
-            'Layer name: {}, layer type: {}, input shapes: {}, output shape: {}'.format(
-                layer['name'], layer['class_name'], input_shapes, output_shape
-            )
-        )
-        layer_list.append(layer)
-        if 'activation' in layer and layer['class_name'] not in activation_layers + recurrent_layers:  # + qkeras_layers:
-            act_layer = {}
-            # Workaround for QKeras activations passed as an argument
-            if isinstance(layer['activation'], dict):
-                act_details = layer['activation']
-                act_layer['class_name'] = 'QActivation'
-                act_layer['config'] = {
-                    'name': layer['name'] + '_' + act_details['class_name'],
-                    'activation': act_details,
-                }
-                act_layer, output_shape = layer_handlers['QActivation'](act_layer, None, [output_shape], reader)
-            else:
-                act_layer['name'] = layer['name'] + '_' + layer['activation']
-                act_layer['activation'] = layer['activation']
-                if 'activ_param' in layer:
-                    act_layer['activ_param'] = layer['activ_param']
-                    act_layer['class_name'] = layer['activation']
-                elif layer['activation'] == 'softmax':
-                    act_layer['class_name'] = 'Softmax'
-                    act_layer['axis'] = -1
-                else:
-                    act_layer['class_name'] = 'Activation'
-            inputs_map[layer['name']] = act_layer['name']
-            if output_layers is not None and layer['name'] in output_layers:
-                output_layers = [act_layer['name'] if name == layer['name'] else name for name in output_layers]
-            output_shapes[act_layer['name']] = output_shape
-            layer_list.append(act_layer)
-
-        assert output_shape is not None
-
-        output_shapes[layer['name']] = output_shape
-
-    return layer_list, input_layers, output_layers, output_shapes
-
-
-def keras_to_hls(config):
-    model_arch, reader = get_model_arch(config)
-    layer_list, input_layers, output_layers, _ = parse_keras_model(model_arch, reader)
-    print('Creating HLS model')
-    hls_model = ModelGraph(config, layer_list, input_layers, output_layers)
-    return hls_model
-=======
-import json
-
-import h5py
-
-from hls4ml.model import ModelGraph
-
-MAXMULT = 4096
-
-
-class KerasReader:
-    def get_weights_data(self, layer_name, var_name):
-        raise NotImplementedError
-
-
-class KerasFileReader(KerasReader):
-    def __init__(self, config):
-        self.config = config
-        self.h5file = h5py.File(config['KerasH5'], mode='r')
-
-    def __del__(self):
-        if self.h5file:
-            self.h5file.close()
-
-    def _find_data(self, layer_name, var_name):
-        def h5_visitor_func(name):
-            if var_name in name:
-                return name
-
-        if 'model_weights' in list(self.h5file.keys()):  # h5 file comes from model.save()
-            layer_path = f'model_weights/{layer_name}'
-        else:
-            layer_path = layer_name
-
-        data_path = self.h5file[layer_path].visit(h5_visitor_func)
-        if data_path:
-            return self.h5file[f'/{layer_path}/{data_path}']
-        else:
-            return None
-
-    def get_weights_data(self, layer_name, var_name):
-        data = self._find_data(layer_name, var_name)
-        if data:
-            return data[()]
-        else:
-            return None
-
-
-class KerasNestedFileReader(KerasFileReader):
-    def __init__(self, data_reader, nested_path):
-        super().__init__(data_reader.config)
-        self.nested_path = nested_path
-
-    def _find_data(self, layer_name, var_name):
-        def h5_visitor_func(name):
-            if var_name in name:
-                return name
-
-        layer_path = f'model_weights/{self.nested_path}/{layer_name}'
-
-        data_path = self.h5file[layer_path].visit(h5_visitor_func)
-        if data_path:
-            return self.h5file[f'/{layer_path}/{data_path}']
-        else:
-            return None
-
-
-class KerasModelReader(KerasReader):
-    def __init__(self, keras_model):
-        self.model = keras_model
-
-    def get_weights_data(self, layer_name, var_name):
-        layer = self.model.get_layer(layer_name)
-        for i, w in enumerate(layer.weights):
-            if var_name in w.name:
-                try:
-                    return w.numpy()  # TF 2.x
-                except Exception:
-                    return layer.get_weights()[i]  # TF 1.x
-
-        return None
-
-
-def get_weights_data(data_reader, layer_name, var_name):
-    if not isinstance(var_name, (list, tuple)):
-        var_name = [var_name]
-
-    data = [data_reader.get_weights_data(layer_name, var) for var in var_name]
-
-    if len(data) == 1:
-        return data[0]
-    else:
-        return (*data,)
-
-
-layer_handlers = {}
-
-
-def register_keras_layer_handler(layer_cname, handler_func):
-    """Register a handler function for the given layer class name.
-
-    The handler function should have the following signature:
-        parse_func(keras_layer, input_names, input_shapes, data_reader, config):
-
-    Args:
-        layer_cname (str): The name of Keras layer (the 'class_name' property in the layer's config)
-        handler_func (callable): The handler function
-
-    Raises:
-        Exception: If the layer class has already been registered.
-    """
-    if layer_cname in layer_handlers:
-        raise Exception(f'Layer {layer_cname} already registered')
-    else:
-        layer_handlers[layer_cname] = handler_func
-
-
-def get_supported_keras_layers():
-    """Returns the list of Keras layers that the converter can parse.
-
-    The returned list contains all Keras layers that can be parsed into the hls4ml internal representation. Support for
-    computation of these layers may vary across hls4ml backends and conversion configuration.
-
-    Returns:
-        list: The names of supported Keras layers.
-    """
-    return list(layer_handlers.keys())
-
-
-def keras_handler(*args):
-    def decorator(function):
-        function.handles = [arg for arg in args]
-        return function
-
-    return decorator
-
-
-def parse_default_keras_layer(keras_layer, input_names):
-    layer = {}
-
-    # Extract name for finding weights and biases
-    layer['name'] = keras_layer['config']['name']
-    layer['class_name'] = keras_layer['class_name']
-    if input_names is not None:
-        layer['inputs'] = input_names
-
-    layer['data_format'] = keras_layer['config'].get('data_format', 'channels_last')
-
-    if 'activation' in keras_layer['config']:
-        layer['activation'] = keras_layer['config']['activation']
-    if 'epsilon' in keras_layer['config']:
-        layer['epsilon'] = keras_layer['config']['epsilon']
-    if 'use_bias' in keras_layer['config']:
-        layer['use_bias'] = keras_layer['config']['use_bias']
-
-    return layer
-
-
-def get_model_arch(config):
-    if 'KerasModel' in config:
-        # Model instance passed in config from API
-        keras_model = config['KerasModel']
-        if isinstance(keras_model, str):
-            from tensorflow.keras.models import load_model
-
-            keras_model = load_model(keras_model)
-        model_arch = json.loads(keras_model.to_json())
-        reader = KerasModelReader(keras_model)
-    elif 'KerasJson' in config:
-        # Extract model architecture from json
-        with open(config['KerasJson']) as json_file:
-            model_arch = json.load(json_file)
-        reader = KerasFileReader(config)
-    elif 'KerasH5' in config:
-        # Model arch and weights are in H5 file (from model.save() function)
-        with h5py.File(config['KerasH5'], mode='r') as h5file:
-            # Load the configuration from h5 using json's decode
-            model_arch = h5file.attrs.get('model_config')
-            if model_arch is None:
-                raise ValueError('No model found in config file.')
-            else:
-                # model_arch is string by default since h5py 3.0.0, keeping this condition for compatibility.
-                if isinstance(model_arch, bytes):
-                    model_arch = model_arch.decode('utf-8')
-                model_arch = json.loads(model_arch)
-        reader = KerasFileReader(config)
-    else:
-        raise ValueError('No model found in config file.')
-
-    return model_arch, reader
-
-
-def parse_keras_model(model_arch, reader):
-    # This is a list of dictionaries to hold all the layer info we need to generate HLS
-    layer_list = []
-
-    # Define layers to skip for conversion to HLS
-    skip_layers = ['Dropout']
-    # Activation layers
-    activation_layers = [
-        'Activation',
-        'LeakyReLU',
-        'ThresholdedReLU',
-        'ELU',
-        'PReLU',
-        'Softmax',
-        'TernaryTanh',
-        'HardActivation',
-        'UnaryLUT',
-        'HGQ>UnaryLUT',
-    ]
-    # Recurrent layers
-    recurrent_layers = ['SimpleRNN', 'LSTM', 'GRU']
-    # All supported layers
-    supported_layers = get_supported_keras_layers() + skip_layers
-
-    # Map inputs of skipped and split (activation) layers
-    inputs_map = {}
-
-    # Loop through layers
-    layer_counter = 0
-
-    input_layers = None
-    output_layers = None
-
-    layer_config = None
-    if model_arch['class_name'] == 'Sequential':
-        print('Interpreting Sequential')
-        layer_config = model_arch['config']
-        if 'layers' in layer_config:  # Newer Keras versions have 'layers' in 'config' key
-            layer_config = layer_config['layers']
-        # Sequential doesn't have InputLayer in TF < 2.3 (Keras 2.4.0)
-        if layer_config[0]['class_name'] != 'InputLayer':
-            input_layer = {}
-            input_layer['name'] = 'input1'
-            input_layer['class_name'] = 'InputLayer'
-            input_layer['input_shape'] = layer_config[0]['config']['batch_input_shape'][1:]
-            layer_list.append(input_layer)
-            print('Input shape:', input_layer['input_shape'])
-    elif model_arch['class_name'] in ['Model', 'Functional']:  # TF >= 2.3 calls it 'Functional' API
-        print('Interpreting Model')
-        layer_config = model_arch['config']['layers']
-        input_layers = [inp[0] for inp in model_arch['config']['input_layers']]
-        output_layers = [out[0] for out in model_arch['config']['output_layers']]
-
-    # Get input shape and check for unsupported layer type
-    for keras_layer in layer_config:
-        if keras_layer['class_name'] not in supported_layers:
-            raise Exception('ERROR: Unsupported layer type: {}'.format(keras_layer['class_name']))
-
-    output_shapes = {}
-    output_shape = None
-
-    print('Topology:')
-    for keras_layer in layer_config:
-        if 'batch_input_shape' in keras_layer['config']:
-            if 'inbound_nodes' in keras_layer and len(keras_layer['inbound_nodes']) > 0:
-                input_shapes = [output_shapes[inbound_node[0]] for inbound_node in keras_layer['inbound_nodes'][0]]
-            else:
-                input_shapes = [keras_layer['config']['batch_input_shape']]
-        else:
-            if 'inbound_nodes' in keras_layer:
-                input_shapes = [output_shapes[inbound_node[0]] for inbound_node in keras_layer['inbound_nodes'][0]]
-            else:
-                # Sequential model, so output_shape from the previous layer is still valid
-                input_shapes = [output_shape]
-
-        keras_class = keras_layer['class_name']
-
-        if keras_class in skip_layers:
-            if 'inbound_nodes' in keras_layer:
-                name = keras_layer['config']['name']
-                # Currently supported skipped layers have only one input
-                parent_input = keras_layer['inbound_nodes'][0][0][0]
-                # Skipped layers can follow each other (e.g., Dropout -> Flatten)
-                inputs_map[name] = inputs_map.get(parent_input, parent_input)
-
-            output_shapes[keras_layer['config']['name']] = input_shapes[0]
-
-            continue
-
-        if keras_class in supported_layers:
-            layer_counter = layer_counter + 1
-
-        # Extract inbound nodes
-        if 'inbound_nodes' in keras_layer and len(keras_layer['inbound_nodes']) > 0:
-            input_names = [inputs_map.get(inp[0], inp[0]) for inp in keras_layer['inbound_nodes'][0]]
-        else:
-            input_names = None
-
-        layer, output_shape = layer_handlers[keras_class](keras_layer, input_names, input_shapes, reader)
-
-        print(
-            'Layer name: {}, layer type: {}, input shapes: {}, output shape: {}'.format(
-                layer['name'], layer['class_name'], input_shapes, output_shape
-            )
-        )
-        layer_list.append(layer)
-        if 'activation' in layer and layer['class_name'] not in activation_layers + recurrent_layers:  # + qkeras_layers:
-            act_layer = {}
-            act_details = layer['activation']
-            # Workaround for QKeras activations passed as an argument
-            if isinstance(act_details, dict):
-                act_layer['class_name'] = 'QActivation'
-                act_layer['config'] = {
-                    'name': layer['name'] + '_' + act_details['class_name'],
-                    'activation': act_details,
-                }
-            else:
-                act_layer['class_name'] = 'Activation'
-                act_layer['config'] = {'name': layer['name'] + '_' + act_details, 'activation': act_details}
-            act_layer, output_shape = layer_handlers[act_layer['class_name']](act_layer, None, [output_shape], reader)
-            inputs_map[layer['name']] = act_layer['name']
-            if output_layers is not None and layer['name'] in output_layers:
-                output_layers = [act_layer['name'] if name == layer['name'] else name for name in output_layers]
-            output_shapes[act_layer['name']] = output_shape
-            layer_list.append(act_layer)
-
-        assert output_shape is not None
-
-        output_shapes[layer['name']] = output_shape
-
-    return layer_list, input_layers, output_layers, output_shapes
-
-
-def keras_to_hls(config):
-    model_arch, reader = get_model_arch(config)
-    layer_list, input_layers, output_layers, _ = parse_keras_model(model_arch, reader)
-    print('Creating HLS model')
-    hls_model = ModelGraph(config, layer_list, input_layers, output_layers)
-    return hls_model
->>>>>>> 2c17f660
+import json
+
+import h5py
+
+from hls4ml.model import ModelGraph
+
+MAXMULT = 4096
+
+
+class KerasReader:
+    def get_weights_data(self, layer_name, var_name):
+        raise NotImplementedError
+
+
+class KerasFileReader(KerasReader):
+    def __init__(self, config):
+        self.config = config
+        self.h5file = h5py.File(config['KerasH5'], mode='r')
+
+    def __del__(self):
+        if self.h5file:
+            self.h5file.close()
+
+    def _find_data(self, layer_name, var_name):
+        def h5_visitor_func(name):
+            if var_name in name:
+                return name
+
+        if 'model_weights' in list(self.h5file.keys()):  # h5 file comes from model.save()
+            layer_path = f'model_weights/{layer_name}'
+        else:
+            layer_path = layer_name
+
+        data_path = self.h5file[layer_path].visit(h5_visitor_func)
+        if data_path:
+            return self.h5file[f'/{layer_path}/{data_path}']
+        else:
+            return None
+
+    def get_weights_data(self, layer_name, var_name):
+        data = self._find_data(layer_name, var_name)
+        if data:
+            return data[()]
+        else:
+            return None
+
+
+class KerasNestedFileReader(KerasFileReader):
+    def __init__(self, data_reader, nested_path):
+        super().__init__(data_reader.config)
+        self.nested_path = nested_path
+
+    def _find_data(self, layer_name, var_name):
+        def h5_visitor_func(name):
+            if var_name in name:
+                return name
+
+        layer_path = f'model_weights/{self.nested_path}/{layer_name}'
+
+        data_path = self.h5file[layer_path].visit(h5_visitor_func)
+        if data_path:
+            return self.h5file[f'/{layer_path}/{data_path}']
+        else:
+            return None
+
+
+class KerasModelReader(KerasReader):
+    def __init__(self, keras_model):
+        self.model = keras_model
+
+    def get_weights_data(self, layer_name, var_name):
+        layer = self.model.get_layer(layer_name)
+        for i, w in enumerate(layer.weights):
+            if var_name in w.name:
+                try:
+                    return w.numpy()  # TF 2.x
+                except Exception:
+                    return layer.get_weights()[i]  # TF 1.x
+
+        return None
+
+
+def get_weights_data(data_reader, layer_name, var_name):
+    if not isinstance(var_name, (list, tuple)):
+        var_name = [var_name]
+
+    data = [data_reader.get_weights_data(layer_name, var) for var in var_name]
+
+    if len(data) == 1:
+        return data[0]
+    else:
+        return (*data,)
+
+
+layer_handlers = {}
+
+
+def register_keras_layer_handler(layer_cname, handler_func):
+    """Register a handler function for the given layer class name.
+
+    The handler function should have the following signature:
+        parse_func(keras_layer, input_names, input_shapes, data_reader, config):
+
+    Args:
+        layer_cname (str): The name of Keras layer (the 'class_name' property in the layer's config)
+        handler_func (callable): The handler function
+
+    Raises:
+        Exception: If the layer class has already been registered.
+    """
+    if layer_cname in layer_handlers:
+        raise Exception(f'Layer {layer_cname} already registered')
+    else:
+        layer_handlers[layer_cname] = handler_func
+
+
+def get_supported_keras_layers():
+    """Returns the list of Keras layers that the converter can parse.
+
+    The returned list contains all Keras layers that can be parsed into the hls4ml internal representation. Support for
+    computation of these layers may vary across hls4ml backends and conversion configuration.
+
+    Returns:
+        list: The names of supported Keras layers.
+    """
+    return list(layer_handlers.keys())
+
+
+def keras_handler(*args):
+    def decorator(function):
+        function.handles = [arg for arg in args]
+        return function
+
+    return decorator
+
+
+def parse_default_keras_layer(keras_layer, input_names):
+    layer = {}
+
+    # Extract name for finding weights and biases
+    layer['name'] = keras_layer['config']['name']
+    layer['class_name'] = keras_layer['class_name']
+    if input_names is not None:
+        layer['inputs'] = input_names
+
+    layer['data_format'] = keras_layer['config'].get('data_format', 'channels_last')
+
+    if 'activation' in keras_layer['config']:
+        layer['activation'] = keras_layer['config']['activation']
+    if 'epsilon' in keras_layer['config']:
+        layer['epsilon'] = keras_layer['config']['epsilon']
+    if 'use_bias' in keras_layer['config']:
+        layer['use_bias'] = keras_layer['config']['use_bias']
+
+    return layer
+
+
+def get_model_arch(config):
+    if 'KerasModel' in config:
+        # Model instance passed in config from API
+        keras_model = config['KerasModel']
+        if isinstance(keras_model, str):
+            from tensorflow.keras.models import load_model
+
+            keras_model = load_model(keras_model)
+        model_arch = json.loads(keras_model.to_json())
+        reader = KerasModelReader(keras_model)
+    elif 'KerasJson' in config:
+        # Extract model architecture from json
+        with open(config['KerasJson']) as json_file:
+            model_arch = json.load(json_file)
+        reader = KerasFileReader(config)
+    elif 'KerasH5' in config:
+        # Model arch and weights are in H5 file (from model.save() function)
+        with h5py.File(config['KerasH5'], mode='r') as h5file:
+            # Load the configuration from h5 using json's decode
+            model_arch = h5file.attrs.get('model_config')
+            if model_arch is None:
+                raise ValueError('No model found in config file.')
+            else:
+                # model_arch is string by default since h5py 3.0.0, keeping this condition for compatibility.
+                if isinstance(model_arch, bytes):
+                    model_arch = model_arch.decode('utf-8')
+                model_arch = json.loads(model_arch)
+        reader = KerasFileReader(config)
+    else:
+        raise ValueError('No model found in config file.')
+
+    return model_arch, reader
+
+
+def parse_keras_model(model_arch, reader):
+    # This is a list of dictionaries to hold all the layer info we need to generate HLS
+    layer_list = []
+
+    # Define layers to skip for conversion to HLS
+    skip_layers = ['Dropout']
+    # Activation layers
+    activation_layers = [
+        'Activation',
+        'LeakyReLU',
+        'ThresholdedReLU',
+        'ELU',
+        'PReLU',
+        'Softmax',
+        'TernaryTanh',
+        'HardActivation',
+        'UnaryLUT',
+        'HGQ>UnaryLUT',
+    ]
+    # Recurrent layers
+    recurrent_layers = ['SimpleRNN', 'LSTM', 'GRU']
+    # All supported layers
+    supported_layers = get_supported_keras_layers() + skip_layers
+
+    # Map inputs of skipped and split (activation) layers
+    inputs_map = {}
+
+    # Loop through layers
+    layer_counter = 0
+
+    input_layers = None
+    output_layers = None
+
+    layer_config = None
+    if model_arch['class_name'] == 'Sequential':
+        print('Interpreting Sequential')
+        layer_config = model_arch['config']
+        if 'layers' in layer_config:  # Newer Keras versions have 'layers' in 'config' key
+            layer_config = layer_config['layers']
+        # Sequential doesn't have InputLayer in TF < 2.3 (Keras 2.4.0)
+        if layer_config[0]['class_name'] != 'InputLayer':
+            input_layer = {}
+            input_layer['name'] = 'input1'
+            input_layer['class_name'] = 'InputLayer'
+            input_layer['input_shape'] = layer_config[0]['config']['batch_input_shape'][1:]
+            layer_list.append(input_layer)
+            print('Input shape:', input_layer['input_shape'])
+    elif model_arch['class_name'] in ['Model', 'Functional']:  # TF >= 2.3 calls it 'Functional' API
+        print('Interpreting Model')
+        layer_config = model_arch['config']['layers']
+        input_layers = [inp[0] for inp in model_arch['config']['input_layers']]
+        output_layers = [out[0] for out in model_arch['config']['output_layers']]
+
+    # Get input shape and check for unsupported layer type
+    for keras_layer in layer_config:
+        if keras_layer['class_name'] not in supported_layers:
+            raise Exception('ERROR: Unsupported layer type: {}'.format(keras_layer['class_name']))
+
+    output_shapes = {}
+    output_shape = None
+
+    print('Topology:')
+    for keras_layer in layer_config:
+        if 'batch_input_shape' in keras_layer['config']:
+            if 'inbound_nodes' in keras_layer and len(keras_layer['inbound_nodes']) > 0:
+                input_shapes = [output_shapes[inbound_node[0]] for inbound_node in keras_layer['inbound_nodes'][0]]
+            else:
+                input_shapes = [keras_layer['config']['batch_input_shape']]
+        else:
+            if 'inbound_nodes' in keras_layer:
+                input_shapes = [output_shapes[inbound_node[0]] for inbound_node in keras_layer['inbound_nodes'][0]]
+            else:
+                # Sequential model, so output_shape from the previous layer is still valid
+                input_shapes = [output_shape]
+
+        keras_class = keras_layer['class_name']
+
+        if keras_class in skip_layers:
+            if 'inbound_nodes' in keras_layer:
+                name = keras_layer['config']['name']
+                # Currently supported skipped layers have only one input
+                parent_input = keras_layer['inbound_nodes'][0][0][0]
+                # Skipped layers can follow each other (e.g., Dropout -> Flatten)
+                inputs_map[name] = inputs_map.get(parent_input, parent_input)
+
+            output_shapes[keras_layer['config']['name']] = input_shapes[0]
+
+            continue
+
+        if keras_class in supported_layers:
+            layer_counter = layer_counter + 1
+
+        # Extract inbound nodes
+        if 'inbound_nodes' in keras_layer and len(keras_layer['inbound_nodes']) > 0:
+            input_names = [inputs_map.get(inp[0], inp[0]) for inp in keras_layer['inbound_nodes'][0]]
+            if keras_layer['inbound_nodes'][0][0][-1]:
+                # multi_head_attention  has inbound: [[['input_3', 0, 0, {'value': ['dense_3', 0, 0]}]]]
+                inputname2 = list(keras_layer['inbound_nodes'][0][0][-1].values())
+                input_names += [inp[0] for inp in inputname2]
+        else:
+            input_names = None
+
+        layer, output_shape = layer_handlers[keras_class](keras_layer, input_names, input_shapes, reader)
+
+        print(
+            'Layer name: {}, layer type: {}, input shapes: {}, output shape: {}'.format(
+                layer['name'], layer['class_name'], input_shapes, output_shape
+            )
+        )
+        layer_list.append(layer)
+        if 'activation' in layer and layer['class_name'] not in activation_layers + recurrent_layers:  # + qkeras_layers:
+            act_layer = {}
+            act_details = layer['activation']
+            # Workaround for QKeras activations passed as an argument
+            if isinstance(act_details, dict):
+                act_layer['class_name'] = 'QActivation'
+                act_layer['config'] = {
+                    'name': layer['name'] + '_' + act_details['class_name'],
+                    'activation': act_details,
+                }
+            else:
+                act_layer['class_name'] = 'Activation'
+                act_layer['config'] = {'name': layer['name'] + '_' + act_details, 'activation': act_details}
+            act_layer, output_shape = layer_handlers[act_layer['class_name']](act_layer, None, [output_shape], reader)
+            inputs_map[layer['name']] = act_layer['name']
+            if output_layers is not None and layer['name'] in output_layers:
+                output_layers = [act_layer['name'] if name == layer['name'] else name for name in output_layers]
+            output_shapes[act_layer['name']] = output_shape
+            layer_list.append(act_layer)
+
+        assert output_shape is not None
+
+        output_shapes[layer['name']] = output_shape
+
+    return layer_list, input_layers, output_layers, output_shapes
+
+
+def keras_to_hls(config):
+    model_arch, reader = get_model_arch(config)
+    layer_list, input_layers, output_layers, _ = parse_keras_model(model_arch, reader)
+    print('Creating HLS model')
+    hls_model = ModelGraph(config, layer_list, input_layers, output_layers)
+    return hls_model