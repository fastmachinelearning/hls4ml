--- conflicted
+++ resolved
@@ -65,14 +65,7 @@
 
     # batchnorm para
     layer['epsilon'] = pytorch_layer.eps
-<<<<<<< HEAD
-=======
-    
-    if pytorch_layer.affine is False:
-        layer['use_gamma'], layer['use_beta'] = False, False
-    else:
-        layer['use_gamma'], layer['use_beta'] = True, True
->>>>>>> bb9dfe58
+    layer['use_gamma'] = layer['use_beta'] = not pytorch_layer.affine
 
     in_size = 1
     for dim in input_shapes[0][1:]:
