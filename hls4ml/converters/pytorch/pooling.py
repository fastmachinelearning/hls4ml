from hls4ml.converters.pytorch_to_hls import pytorch_handler
from hls4ml.converters.utils import compute_padding_1d_pytorch, compute_padding_2d_pytorch, parse_data_format

pooling_layers = [
    'MaxPool1d',
    'MaxPool2d',
    'AvgPool1d',
    'AvgPool2d',
    'QuantMaxPool1d',
    'QuantMaxPool2d',
]  # TODO add support for special quantized average pool layers


@pytorch_handler(*pooling_layers)
def parse_pooling_layer(operation, layer_name, input_names, input_shapes, node, class_object, data_reader, config):
    assert 'Pool' in operation or 'pool' in operation

    layer = {}

    if 'MaxPool1d' in operation:
        layer['class_name'] = 'MaxPooling1D'
    if 'MaxPool2d' in operation:
        layer['class_name'] = 'MaxPooling2D'
    if operation == 'AvgPool1d':
        layer['class_name'] = 'AveragePooling1D'
    if operation == 'AvgPool2d':
        layer['class_name'] = 'AveragePooling2D'

    layer['name'] = layer_name
    layer['inputs'] = input_names
    layer['data_format'] = 'channels_first'  # Pytorch default (can't change)
    if node.op == 'call_module' and 'Avg' in operation:
        if class_object.count_include_pad:
            layer['count_pad'] = True
        else:
            layer['count_pad'] = False
    else:
        layer['count_pad'] = True

    if int(layer['class_name'][-2]) == 1:
        (layer['n_in'], layer['n_filt']) = parse_data_format(input_shapes[0], layer['data_format'])
        if node.op == 'call_module':
            layer['pool_width'] = (
                class_object.kernel_size if not type(class_object.kernel_size) is tuple else class_object.kernel_size[0]
            )
            layer['stride_width'] = class_object.stride if not type(class_object.stride) is tuple else class_object.stride[0]

            if type(class_object.padding) is tuple:
                padding = class_object.padding[0]
            else:
                padding = class_object.padding

        else:
            layer['pool_width'] = int(node.args[1])
            layer['stride_width'] = node.kwargs['stride'] if node.kwargs['stride'] is not None else int(node.args[1])
            padding = node.kwargs['padding']

        if padding == 0:  # No padding, i.e., 'VALID' padding in Keras/Tensorflow
            layer['padding'] = 'valid'
        else:  # Only 'valid' and 'same' padding are available in Keras
            layer['padding'] = 'same'

        (layer['n_out'], layer['pad_left'], layer['pad_right']) = compute_padding_1d_pytorch(
            padding, layer['n_in'], layer['stride_width'], layer['pool_width'], 1
        )

        if layer['data_format'] == 'channels_last':
            output_shape = [input_shapes[0][0], layer['n_out'], layer['n_filt']]
        elif layer['data_format'] == 'channels_first':
            output_shape = [input_shapes[0][0], layer['n_filt'], layer['n_out']]

    elif int(layer['class_name'][-2]) == 2:
        (layer['in_height'], layer['in_width'], layer['n_filt']) = parse_data_format(input_shapes[0], layer['data_format'])

        if node.op == 'call_module':
            if type(class_object.stride) is tuple:
                layer['stride_height'] = class_object.stride[0]
                layer['stride_width'] = class_object.stride[1]
            else:
                layer['stride_height'] = class_object.stride
                layer['stride_width'] = class_object.stride

            if type(class_object.kernel_size) is tuple:
                layer['pool_height'] = class_object.kernel_size[0]
                layer['pool_width'] = class_object.kernel_size[1]
            else:
                layer['pool_height'] = class_object.kernel_size
                layer['pool_width'] = class_object.kernel_size

            if type(class_object.padding) is tuple:
                padding = class_object.padding
            else:
                padding = [class_object.padding, class_object.padding]

        else:
            if node.kwargs['stride'] is None:
                if type(node.args[-1]) is tuple:
                    layer['stride_height'] = node.args[-1][0]
                    layer['stride_width'] = node.args[-1][0]
                else:
                    layer['stride_height'] = node.args[-1]
                    layer['stride_width'] = node.args[-1]
            elif type(node.kwargs['stride']) is tuple:
                layer['stride_height'] = node.kwargs['stride'][0]
                layer['stride_width'] = node.kwargs['stride'][1]
            else:
<<<<<<< HEAD
                layer['stride_height'] = node.kwargs['stride']
                layer['stride_width'] = node.kwargs['stride']
            if type(node.args[-1]) is tuple:
                layer['pool_height'] = node.args[-1][0]
                layer['pool_width'] = node.args[-1][0]
            else:
                layer['pool_height'] = node.args[-1]
                layer['pool_width'] = node.args[-1]

=======
                if node.kwargs['stride'] is None:
                    # if stride is not set it is supposed to default to the kernel size
                    layer['stride_height'] = node.args[1]
                    layer['stride_width'] = node.args[1]
                else:
                    layer['stride_height'] = node.kwargs['stride']
                    layer['stride_width'] = node.kwargs['stride']
            if type(node.args[1]) is tuple:
                layer['pool_height'] = node.args[1][0]
                layer['pool_width'] = node.args[1][1]
            else:
                layer['pool_height'] = node.args[1]
                layer['pool_width'] = node.args[1]
>>>>>>> 3fa29029
            if type(node.kwargs['padding']) is tuple:
                padding = node.kwargs['padding']
            else:
                padding = [node.kwargs['padding'], node.kwargs['padding']]

        if all(x == 0 for x in padding):  # No padding, i.e., 'VALID' padding in Keras/Tensorflow
            layer['padding'] = 'valid'
        else:  # Only 'valid' and 'same' padding are available in Keras
            layer['padding'] = 'same'

        (
            layer['out_height'],
            layer['out_width'],
            layer['pad_top'],
            layer['pad_bottom'],
            layer['pad_left'],
            layer['pad_right'],
        ) = compute_padding_2d_pytorch(
            padding,
            layer['in_height'],
            layer['in_width'],
            layer['stride_height'],
            layer['stride_width'],
            layer['pool_height'],
            layer['pool_width'],
            1,
            1,
        )

        if layer['data_format'] == 'channels_last':
            output_shape = [input_shapes[0][0], layer['out_height'], layer['out_width'], layer['n_filt']]
        elif layer['data_format'] == 'channels_first':
            output_shape = [input_shapes[0][0], layer['n_filt'], layer['out_height'], layer['out_width']]

    return layer, output_shape<|MERGE_RESOLUTION|>--- conflicted
+++ resolved
@@ -104,17 +104,6 @@
                 layer['stride_height'] = node.kwargs['stride'][0]
                 layer['stride_width'] = node.kwargs['stride'][1]
             else:
-<<<<<<< HEAD
-                layer['stride_height'] = node.kwargs['stride']
-                layer['stride_width'] = node.kwargs['stride']
-            if type(node.args[-1]) is tuple:
-                layer['pool_height'] = node.args[-1][0]
-                layer['pool_width'] = node.args[-1][0]
-            else:
-                layer['pool_height'] = node.args[-1]
-                layer['pool_width'] = node.args[-1]
-
-=======
                 if node.kwargs['stride'] is None:
                     # if stride is not set it is supposed to default to the kernel size
                     layer['stride_height'] = node.args[1]
@@ -128,7 +117,6 @@
             else:
                 layer['pool_height'] = node.args[1]
                 layer['pool_width'] = node.args[1]
->>>>>>> 3fa29029
             if type(node.kwargs['padding']) is tuple:
                 padding = node.kwargs['padding']
             else:
