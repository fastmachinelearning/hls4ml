--- conflicted
+++ resolved
@@ -132,8 +132,6 @@
     'QuantUpsamplingBilinear2d',
 )
 def handle_upsample(operation, layer_name, input_names, input_shapes, node, class_object, data_reader, config):
-<<<<<<< HEAD
-
     assert operation in [
         'Upsample',
         'UpsamplingNearest2d',
@@ -143,9 +141,6 @@
         'QuantUpsamplingBilinear2d',
     ]
 
-=======
-    assert operation in ['Upsample', 'UpsamplingNearest2d', 'UpsamplingBilinear2d']
->>>>>>> ade67aba
     layer = {}
     layer['name'] = layer_name
     layer['inputs'] = input_names
