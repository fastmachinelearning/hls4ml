--- conflicted
+++ resolved
@@ -98,13 +98,8 @@
     elif len(input_shapes[0]) == 4:
         layer['n_filt'] = input_shapes[0][3]
 
-<<<<<<< HEAD
-    layer['use_gamma'] = False if keras_layer['config']['scale'] == False else True
-    layer['use_beta'] = False if keras_layer['config']['center'] == False else True
-=======
     layer['use_gamma'] = keras_layer['config']['scale']
     layer['use_beta'] = keras_layer['config']['center']
->>>>>>> 929d7d39
 
     return layer, [shape for shape in input_shapes[0]]
 
