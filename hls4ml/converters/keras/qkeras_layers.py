from qkeras.quantizers import get_quantizer

<<<<<<< HEAD
from hls4ml.converters.keras.core import parse_dense_layer
from hls4ml.converters.keras.core import parse_batchnorm_layer
from hls4ml.converters.keras.convolution import parse_conv1d_layer
from hls4ml.converters.keras.convolution import parse_conv2d_layer
from hls4ml.converters.keras.qkeras import *

from hls4ml.model.types import NamedType, FixedPrecisionType

import tensorflow as tf


@keras_handler('QDense')
def parse_qdense_layer(keras_layer, input_names, input_shapes, data_reader, config):


    layer, output_shape = parse_dense_layer(keras_layer, input_names, input_shapes, data_reader, config)
=======
from hls4ml.converters.keras.convolution import parse_conv1d_layer, parse_conv2d_layer
from hls4ml.converters.keras.core import parse_batchnorm_layer, parse_dense_layer
from hls4ml.converters.keras.qkeras import get_quantizer_from_config
from hls4ml.converters.keras_to_hls import keras_handler, parse_default_keras_layer


@keras_handler('QDense')
def parse_qdense_layer(keras_layer, input_names, input_shapes, data_reader):

    layer, output_shape = parse_dense_layer(keras_layer, input_names, input_shapes, data_reader)
>>>>>>> 29f131b0

    layer['weight_quantizer'] = get_quantizer_from_config(keras_layer, 'kernel')
    if keras_layer['config']['bias_quantizer'] is not None:
        layer['bias_quantizer'] = get_quantizer_from_config(keras_layer, 'bias')
    else:
        layer['bias_quantizer'] = None

    return layer, output_shape


@keras_handler('QConv1D', 'QConv2D')
<<<<<<< HEAD
def parse_qconv_layer(keras_layer, input_names, input_shapes, data_reader, config):
    assert('QConv' in keras_layer['class_name'])
=======
def parse_qconv_layer(keras_layer, input_names, input_shapes, data_reader):
    assert 'QConv' in keras_layer['class_name']
>>>>>>> 29f131b0

    if '1D' in keras_layer['class_name']:
        layer, output_shape = parse_conv1d_layer(keras_layer, input_names, input_shapes, data_reader)
    elif '2D' in keras_layer['class_name']:
        layer, output_shape = parse_conv2d_layer(keras_layer, input_names, input_shapes, data_reader)

    layer['weight_quantizer'] = get_quantizer_from_config(keras_layer, 'kernel')
    if keras_layer['config']['bias_quantizer'] is not None:
        layer['bias_quantizer'] = get_quantizer_from_config(keras_layer, 'bias')
    else:
        layer['bias_quantizer'] = None

    return layer, output_shape


@keras_handler('QActivation')
<<<<<<< HEAD
def parse_qactivation_layer(keras_layer, input_names, input_shapes, data_reader, config):
    assert(keras_layer['class_name'] == 'QActivation')
    supported_activations = ['quantized_relu', 'quantized_tanh', 'binary_tanh', 'ternary_tanh',
                             'quantized_sigmoid', 'quantized_bits', 'binary', 'ternary']
=======
def parse_qactivation_layer(keras_layer, input_names, input_shapes, data_reader):
    assert keras_layer['class_name'] == 'QActivation'
    supported_activations = [
        'quantized_relu',
        'quantized_tanh',
        'binary_tanh',
        'ternary_tanh',
        'quantized_bits',
        'binary',
        'ternary',
    ]
>>>>>>> 29f131b0

    layer = parse_default_keras_layer(keras_layer, input_names)

    activation_config = keras_layer['config']['activation']
    quantizer_obj = get_quantizer(activation_config)
    activation_config = {}
    # some activations are classes
    if hasattr(quantizer_obj, 'get_config'):
        activation_config['class_name'] = quantizer_obj.__class__.__name__
        if activation_config['class_name'] == 'ternary' or activation_config['class_name'] == 'binary':
            activation_config['class_name'] += '_tanh'
        activation_config['config'] = quantizer_obj.get_config()
    # some activation quantizers are just functions with no config
    else:
        activation_config['config'] = {}
        if 'binary' in quantizer_obj.__name__:
            activation_config['class_name'] = 'binary_tanh'
            activation_config['config']['bits'] = 1
            activation_config['config']['integer'] = 1
        elif 'ternary' in quantizer_obj.__name__:
            activation_config['class_name'] = 'ternary_tanh'
            activation_config['config']['bits'] = 2
            activation_config['config']['integer'] = 2
        else:
            activation_config['class_name'] = 'unknown'

    if activation_config['class_name'] not in supported_activations:
        raise Exception('Unsupported QKeras activation: {}'.format(activation_config['class_name']))

<<<<<<< HEAD
    if activation_config['class_name'] == 'quantized_bits':
        activation_config['class_name'] = 'linear'

=======
>>>>>>> 29f131b0
    if activation_config['class_name'] == 'ternary_tanh':
        layer['class_name'] = 'TernaryTanh'
        layer['threshold'] = activation_config.get('config', {}).get('threshold', 0.33)
        if layer['threshold'] is None:
<<<<<<< HEAD
            layer['threshold'] = 0.33 # the default ternary tanh threshold for QKeras
        layer['activation'] = 'ternary_tanh'
    elif ((activation_config['class_name'] == 'quantized_sigmoid'
          and not activation_config['config'].get('use_real_sigmoid', False))
          or (activation_config['class_name'] == 'quantized_tanh'
          and not activation_config['config'].get('use_real_tanh', False))):
        layer['class_name'] = 'HardActivation'
        layer['slope'] = 0.5   # the default values in QKeras
        layer['shift'] = 0.5
        # Quartus seems to have trouble if the width is 1.
        layer['slope_prec'] = FixedPrecisionType(width=2, integer=0, signed=False)
        layer['shift_prec'] = FixedPrecisionType(width=2, integer=0, signed=False)
        layer['activation'] = activation_config['class_name'].replace('quantized_', 'hard_')
    else:
        layer['class_name'] = 'Activation'
        layer['activation'] = activation_config['class_name'].replace('quantized_', '')

=======
            layer['threshold'] = 0.33  # the default ternary tanh threshold for QKeras
    else:
        layer['class_name'] = 'Activation'
    if activation_config['class_name'] == 'quantized_bits':
        activation_config['class_name'] = 'linear'
    layer['activation'] = activation_config['class_name'].replace('quantized_', '')
    layer['activation_quantizer'] = activation_config
>>>>>>> 29f131b0
    return layer, [shape for shape in input_shapes[0]]


@keras_handler('QBatchNormalization')
<<<<<<< HEAD
def parse_qbatchnorm_layer(keras_layer, input_names, input_shapes, data_reader, config):

    layer, output_shape = parse_batchnorm_layer(keras_layer, input_names, input_shapes, data_reader, config)
=======
def parse_qbatchnorm_layer(keras_layer, input_names, input_shapes, data_reader):

    layer, output_shape = parse_batchnorm_layer(keras_layer, input_names, input_shapes, data_reader)
>>>>>>> 29f131b0

    layer['mean_quantizer'] = get_quantizer_from_config(keras_layer, 'mean')
    layer['variance_quantizer'] = get_quantizer_from_config(keras_layer, 'variance')
    layer['beta_quantizer'] = get_quantizer_from_config(keras_layer, 'beta')
    layer['gamma_quantizer'] = get_quantizer_from_config(keras_layer, 'gamma')

    return layer, output_shape


@keras_handler('QConv2DBatchnorm')
def parse_qconv2dbatchnorm_layer(keras_layer, input_names, input_shapes, data_reader):
    intermediate_shape = list()
    conv_layer, shape_qconv = parse_qconv_layer(keras_layer, input_names, input_shapes, data_reader)
    intermediate_shape.append(shape_qconv)
    temp_shape = intermediate_shape
    batch_layer, out_shape = parse_batchnorm_layer(keras_layer, input_names, temp_shape, data_reader)
    return {**conv_layer, **batch_layer}, out_shape<|MERGE_RESOLUTION|>--- conflicted
+++ resolved
@@ -1,34 +1,16 @@
 from qkeras.quantizers import get_quantizer
 
-<<<<<<< HEAD
-from hls4ml.converters.keras.core import parse_dense_layer
-from hls4ml.converters.keras.core import parse_batchnorm_layer
-from hls4ml.converters.keras.convolution import parse_conv1d_layer
-from hls4ml.converters.keras.convolution import parse_conv2d_layer
-from hls4ml.converters.keras.qkeras import *
-
-from hls4ml.model.types import NamedType, FixedPrecisionType
-
-import tensorflow as tf
-
-
-@keras_handler('QDense')
-def parse_qdense_layer(keras_layer, input_names, input_shapes, data_reader, config):
-
-
-    layer, output_shape = parse_dense_layer(keras_layer, input_names, input_shapes, data_reader, config)
-=======
 from hls4ml.converters.keras.convolution import parse_conv1d_layer, parse_conv2d_layer
 from hls4ml.converters.keras.core import parse_batchnorm_layer, parse_dense_layer
 from hls4ml.converters.keras.qkeras import get_quantizer_from_config
 from hls4ml.converters.keras_to_hls import keras_handler, parse_default_keras_layer
+from hls4ml.model.types import FixedPrecisionType
 
 
 @keras_handler('QDense')
 def parse_qdense_layer(keras_layer, input_names, input_shapes, data_reader):
 
     layer, output_shape = parse_dense_layer(keras_layer, input_names, input_shapes, data_reader)
->>>>>>> 29f131b0
 
     layer['weight_quantizer'] = get_quantizer_from_config(keras_layer, 'kernel')
     if keras_layer['config']['bias_quantizer'] is not None:
@@ -40,13 +22,8 @@
 
 
 @keras_handler('QConv1D', 'QConv2D')
-<<<<<<< HEAD
-def parse_qconv_layer(keras_layer, input_names, input_shapes, data_reader, config):
-    assert('QConv' in keras_layer['class_name'])
-=======
 def parse_qconv_layer(keras_layer, input_names, input_shapes, data_reader):
     assert 'QConv' in keras_layer['class_name']
->>>>>>> 29f131b0
 
     if '1D' in keras_layer['class_name']:
         layer, output_shape = parse_conv1d_layer(keras_layer, input_names, input_shapes, data_reader)
@@ -63,12 +40,6 @@
 
 
 @keras_handler('QActivation')
-<<<<<<< HEAD
-def parse_qactivation_layer(keras_layer, input_names, input_shapes, data_reader, config):
-    assert(keras_layer['class_name'] == 'QActivation')
-    supported_activations = ['quantized_relu', 'quantized_tanh', 'binary_tanh', 'ternary_tanh',
-                             'quantized_sigmoid', 'quantized_bits', 'binary', 'ternary']
-=======
 def parse_qactivation_layer(keras_layer, input_names, input_shapes, data_reader):
     assert keras_layer['class_name'] == 'QActivation'
     supported_activations = [
@@ -76,11 +47,11 @@
         'quantized_tanh',
         'binary_tanh',
         'ternary_tanh',
+        'quantized_sigmoid',
         'quantized_bits',
         'binary',
         'ternary',
     ]
->>>>>>> 29f131b0
 
     layer = parse_default_keras_layer(keras_layer, input_names)
 
@@ -110,25 +81,23 @@
     if activation_config['class_name'] not in supported_activations:
         raise Exception('Unsupported QKeras activation: {}'.format(activation_config['class_name']))
 
-<<<<<<< HEAD
     if activation_config['class_name'] == 'quantized_bits':
         activation_config['class_name'] = 'linear'
 
-=======
->>>>>>> 29f131b0
     if activation_config['class_name'] == 'ternary_tanh':
         layer['class_name'] = 'TernaryTanh'
         layer['threshold'] = activation_config.get('config', {}).get('threshold', 0.33)
         if layer['threshold'] is None:
-<<<<<<< HEAD
-            layer['threshold'] = 0.33 # the default ternary tanh threshold for QKeras
+            layer['threshold'] = 0.33  # the default ternary tanh threshold for QKeras
         layer['activation'] = 'ternary_tanh'
-    elif ((activation_config['class_name'] == 'quantized_sigmoid'
-          and not activation_config['config'].get('use_real_sigmoid', False))
-          or (activation_config['class_name'] == 'quantized_tanh'
-          and not activation_config['config'].get('use_real_tanh', False))):
+    elif (
+        activation_config['class_name'] == 'quantized_sigmoid'
+        and not activation_config['config'].get('use_real_sigmoid', False)
+    ) or (
+        activation_config['class_name'] == 'quantized_tanh' and not activation_config['config'].get('use_real_tanh', False)
+    ):
         layer['class_name'] = 'HardActivation'
-        layer['slope'] = 0.5   # the default values in QKeras
+        layer['slope'] = 0.5  # the default values in QKeras
         layer['shift'] = 0.5
         # Quartus seems to have trouble if the width is 1.
         layer['slope_prec'] = FixedPrecisionType(width=2, integer=0, signed=False)
@@ -138,28 +107,13 @@
         layer['class_name'] = 'Activation'
         layer['activation'] = activation_config['class_name'].replace('quantized_', '')
 
-=======
-            layer['threshold'] = 0.33  # the default ternary tanh threshold for QKeras
-    else:
-        layer['class_name'] = 'Activation'
-    if activation_config['class_name'] == 'quantized_bits':
-        activation_config['class_name'] = 'linear'
-    layer['activation'] = activation_config['class_name'].replace('quantized_', '')
-    layer['activation_quantizer'] = activation_config
->>>>>>> 29f131b0
     return layer, [shape for shape in input_shapes[0]]
 
 
 @keras_handler('QBatchNormalization')
-<<<<<<< HEAD
-def parse_qbatchnorm_layer(keras_layer, input_names, input_shapes, data_reader, config):
-
-    layer, output_shape = parse_batchnorm_layer(keras_layer, input_names, input_shapes, data_reader, config)
-=======
 def parse_qbatchnorm_layer(keras_layer, input_names, input_shapes, data_reader):
 
     layer, output_shape = parse_batchnorm_layer(keras_layer, input_names, input_shapes, data_reader)
->>>>>>> 29f131b0
 
     layer['mean_quantizer'] = get_quantizer_from_config(keras_layer, 'mean')
     layer['variance_quantizer'] = get_quantizer_from_config(keras_layer, 'variance')
