--- conflicted
+++ resolved
@@ -36,17 +36,6 @@
     warnings.warn("WARNING: ONNX converter is not enabled!", stacklevel=1)
     __onnx_enabled__ = False
 
-<<<<<<< HEAD
-try:
-    from hls4ml.converters.tf_to_hls import tf_to_hls
-
-    __tensorflow_enabled__ = True
-except ImportError:
-    warnings.warn("WARNING: Tensorflow converter is not enabled!", stacklevel=1)
-    __tensorflow_enabled__ = False
-
-=======
->>>>>>> 49a3a90c
 # ----------Layer handling register----------#
 model_types = ['keras', 'pytorch', 'onnx']
 
