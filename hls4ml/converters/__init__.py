--- conflicted
+++ resolved
@@ -222,14 +222,7 @@
         if keras.__version__ >= '3.0':
             return keras_v3_to_hls(config)
 
-<<<<<<< HEAD
-    # Split model into subgraphs if layers are specified
-    split_before_layers = kwargs.get('split_before_layers', [])
-
-    return keras_to_hls(config, split_before_layers=split_before_layers)
-=======
     return keras_v2_to_hls(config)
->>>>>>> 89dc007a
 
 
 @requires('_torch')
