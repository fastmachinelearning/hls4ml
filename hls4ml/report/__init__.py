--- conflicted
+++ resolved
@@ -1,22 +1,9 @@
-<<<<<<< HEAD
-from hls4ml.report.catapult_report import parse_catapult_report  # noqa: F401
-from hls4ml.report.catapult_report import qofr  # noqa: F401
-from hls4ml.report.catapult_report import read_catapult_report  # noqa: F401
-from hls4ml.report.libero_report import parse_libero_report  # noqa: F401
-from hls4ml.report.oneapi_report import parse_oneapi_report  # noqa: F401
-from hls4ml.report.oneapi_report import print_oneapi_report  # noqa: F401
-from hls4ml.report.quartus_report import parse_quartus_report  # noqa: F401
-from hls4ml.report.quartus_report import read_quartus_report  # noqa: F401
-from hls4ml.report.vivado_report import aggregate_graph_reports  # noqa: F401
-from hls4ml.report.vivado_report import parse_vivado_report  # noqa: F401
-from hls4ml.report.vivado_report import print_vivado_report  # noqa: F401
-from hls4ml.report.vivado_report import read_vivado_report  # noqa: F401
-=======
 from hls4ml.report.catapult_report import (
     parse_catapult_report,  # noqa: F401
     qofr,  # noqa: F401
     read_catapult_report,  # noqa: F401
 )
+from hls4ml.report.libero_report import parse_libero_report  # noqa: F401
 from hls4ml.report.oneapi_report import (
     parse_oneapi_report,  # noqa: F401
     print_oneapi_report,  # noqa: F401
@@ -30,5 +17,4 @@
     parse_vivado_report,  # noqa: F401
     print_vivado_report,  # noqa: F401
     read_vivado_report,  # noqa: F401
-)
->>>>>>> fd011603
+)