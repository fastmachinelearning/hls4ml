from __future__ import print_function
import tarfile
import yaml
from shutil import copyfile, copytree, rmtree
import numpy as np
import os
import glob
from collections import OrderedDict

from hls4ml.writer.writers import Writer
from hls4ml.backends import get_backend
from hls4ml.utils.fixed_point_utils import FixedPointEmulator, ceil_log2, uint_to_binary

config_filename = 'hls4ml_config.yml'

class QuartusWriter(Writer):

    def next_pow2(self, x):
        return 1 << (x - 1).bit_length()

    def get_max_reuse_factor(self, model):
        max_rf = 0
        for layer in model.get_layers():
            rf = int(layer.get_attr('reuse_factor'))
            if (rf > max_rf):
                max_rf = rf
        return max_rf

    def print_array_to_cpp(self, var, layer, odir):
        #######################################
        ## Print weight array to C++
        #######################################
        h_file = open("{}/firmware/weights/{}.h".format(odir, var.name), "w")

        # meta data
        h_file.write("//Numpy array shape {}\n".format(var.shape))
        h_file.write("//Min {:.12f}\n".format(np.min(var.min)))
        h_file.write("//Max {:.12f}\n".format(np.max(var.max)))
        h_file.write("//Number of zeros {}\n".format(var.nzeros))
        h_file.write("\n")

        h_file.write("#ifndef {}_H_\n".format(var.name.upper()))
        h_file.write("#define {}_H_\n".format(var.name.upper()))
        h_file.write("\n")

        rf = int(layer.get_attr('reuse_factor'))
        weight_header = '#ifdef __INTELFPGA_COMPILER__\n'
        if (rf == 1 or var.name[0] == 'b' or layer.get_attr('n_in') * layer.get_attr('n_out') <= 2048
                or (var.name[0] == 'w' and var.type.precision.width < 3)):
            weight_header += 'hls_init_on_powerup\n'
        else:
            block_factor = (layer.get_attr('n_in') * layer.get_attr('n_out')) / rf
            nbanks = int(2 ** np.ceil(np.log2(block_factor)) / 2)
            var_width = int(np.ceil(var.type.precision.width / 8))
            bwidth = self.next_pow2(var_width)
            weight_header += 'hls_bankwidth({bwidth})\nhls_numbanks({nbanks})\nhls_max_replicates(1)\nhls_memory_impl("BLOCK_RAM")\n'.format(
                bwidth=bwidth, nbanks=nbanks)
        weight_header += '#endif\n'
        weight_header += 'static const '
        h_file.write(weight_header + var.definition_cpp() + " = {")

        # fill c++ array.
        # not including internal brackets for multidimensional case
        sep = ''
        for x in var:
            h_file.write(sep + x)
            sep = ", "
        h_file.write("};\n")
        h_file.write("\n#endif\n")
        h_file.close()

    def write_project_dir(self, model):
        if not os.path.isdir("{}/firmware/weights".format(model.config.get_output_dir())):
            os.makedirs("{}/firmware/weights".format(model.config.get_output_dir()))

    def write_project_cpp(self, model):
        ###################
        ## myproject.cpp
        ###################

        filedir = os.path.dirname(os.path.abspath(__file__))
        f = open(os.path.join(filedir, '../templates/quartus/firmware/myproject.cpp'), 'r')
        fout = open('{}/firmware/{}.cpp'.format(model.config.get_output_dir(), model.config.get_project_name()), 'w')

        model_inputs = model.get_input_variables()
        model_outputs = model.get_output_variables()

        io_type = model.config.get_config_value('IOType')
        indent = '    '

        for line in f.readlines():
            # Add headers to weights and biases
            if 'myproject' in line:
                newline = line.replace('myproject', model.config.get_project_name())
            
            # Instantiate GCC top-level function, to be used during GCC compilation / hls4ml.predict()
            elif '//hls-fpga-machine-learning instantiate GCC top-level' in line:
                newline = line
                if io_type == 'io_stream':
                    newline += 'void myproject(\n'
                    newline += indent+'stream_in<{}> &input,\n'.format(model_inputs[0].type.name)
                    newline += indent+'stream_out<{}> &output\n'.format(model_outputs[0].type.name)
                    newline += ') {\n'
                if io_type == 'io_parallel':
                    newline = 'output_data myproject(\n'
                    newline+=indent+'input_data inputs\n'
                    newline+=') {\n'
            # Instantiate HLS top-level function, to be used during HLS synthesis
            elif '//hls-fpga-machine-learning instantiate HLS top-level' in line:
                newline = line
                if io_type == 'io_stream':
                    newline += 'component void myproject(\n'
                    newline += indent+'stream_in<{}> &input,\n'.format(model_inputs[0].type.name)
                    newline += indent+'stream_out<{}> &output\n'.format(model_outputs[0].type.name)
                    newline += ') {\n'
                if io_type == 'io_parallel':
                    newline += 'component output_data myproject(\n'
                    newline += indent+'input_data inputs\n'
                    newline += ') {\n'
        
            elif '//hls-fpga-machine-learning insert cpragmas' in line:
                newline = line
                newline += 'hls_max_concurrency(0)\n'
                newline += 'hls_component_ii({})\n'.format(self.get_max_reuse_factor(model))
                clock_mhz = 1000 / (model.config.get_config_value('ClockPeriod'))
                newline += 'hls_scheduler_target_fmax_mhz({})\n'.format(np.ceil(clock_mhz).astype(np.int))

            # In io_parallel, an output (struct) is returned from the top-level function
            # Therefore, it needs to be initialised before returning
            # In io_stream, the input is of type 'stream_in' and output is of type 'stream_out'
            # However, individual layers accept the type 'stream' 
            # Therefore, data is first read from 'stream_in', written to 'stream' and propagated through network 
            elif '//hls-fpga-machine-learning initialize input/output' in line:
                if io_type == 'io_stream':
                    newline = line
                    newline += indent + model_inputs[0].definition_cpp(as_reference=False)+';\n'
                    newline += indent + model_outputs[0].definition_cpp(as_reference=False)+';\n'
                    newline += indent + f'for (size_t i = 0; i < {model_inputs[0].size_cpp()} / {model_inputs[0].type.name}::size; i++) {{\n'
                    newline += indent + f'  {model_inputs[0].type.name} tmp = input.read();\n'
                    newline += indent + f'  {model_inputs[0].name}.write(tmp);\n'
                    newline += indent + f'}}\n'
                else:
                    newline = line
                    newline += indent+'hls_register output_data outputs;\n'
            
            # Insert weights
            elif '//hls-fpga-machine-learning insert weights' in line:
                newline = line
                for layer in model.get_layers():
                    for w in layer.get_weights():
                        newline += '#include "weights/{}.h"\n'.format(w.name)
            # Insert test weights
            elif '//hls-fpga-machine-learning insert test weights' in line:
                newline = line
                for layer in model.get_layers():
                    for w in layer.get_weights():
                        newline += '#include "weights/{}_test.h"\n'.format(w.name)

            # Neural net instantiation
            elif '//hls-fpga-machine-learning insert layers' in line:
                newline = line + '\n'
                for layer in model.get_layers():
                    vars = layer.get_variables()
                    for var in vars:
                        if var not in model_inputs and var not in model_outputs:
                            def_cpp = var.definition_cpp()
                            if def_cpp is not None:
                                newline += '    ' + def_cpp + ';\n'
                    func = layer.get_attr('function_cpp', None)
                    if func:
<<<<<<< HEAD
                        newline += indent + func + '\n'
=======
                        newline += '    ' + func + '\n'
                        if model.config.trace_output and layer.get_attr('Trace', False):
                            newline += '#ifndef HLS_SYNTHESIS\n'
                            for var in vars:
                                newline += '    nnet::save_layer_output<{}>({}, "{}", {});\n'.format(var.type.name, var.name, layer.name, var.size_cpp())
                            newline += '#endif\n'
>>>>>>> 19c541af
                        newline += '\n'
            
            # In io_parallel, a return is required; for more details see myproject.cpp & myproject.h
            elif '//hls-fpga-machine-learning return' in line:
                if io_type == 'io_stream':
                    newline = line
                    newline += indent + f'for (size_t i = 0; i < {model_outputs[0].size_cpp()} / {model_outputs[0].type.name}::size; i++) {{\n'
                    newline += indent + f'  {model_outputs[0].type.name} tmp = {model_outputs[0].name}.read();\n'
                    newline += indent + f'  output.write(tmp);\n'
                    newline += indent + f'}}\n'
                    newline += '}\n'
                else:
                    newline = line
                    newline += indent+'return outputs;\n'
                    newline += '}\n'

            # Just copy line
            else:
                newline = line

            fout.write(newline)

        f.close()
        fout.close()

    def write_project_header(self, model):
        #######################
        ## myproject.h
        #######################

        filedir = os.path.dirname(os.path.abspath(__file__))
        f = open(os.path.join(filedir, '../templates/quartus/firmware/myproject.h'), 'r')
        fout = open('{}/firmware/{}.h'.format(model.config.get_output_dir(), model.config.get_project_name()), 'w')

        model_inputs = model.get_input_variables()
        model_outputs = model.get_output_variables()

        # io_parallel and io_stream instantiate the top-level function differently
        io_type = model.config.get_config_value('IOType')
        indent = '    '

        for line in f.readlines():
            if 'MYPROJECT' in line:
                newline = line.replace('MYPROJECT', format(model.config.get_project_name().upper()))
            
            elif 'myproject' in line:
                newline = line.replace('myproject', model.config.get_project_name())
            
            elif '//hls-fpga-machine-learning instantiate GCC top-level' in line:
                newline = line
                # For io_stream, input and output are passed by reference; see myproject.h & myproject.cpp for more details
                if io_type == 'io_stream':
                    newline += 'void myproject(\n'
                    newline += indent+'stream_in<{}> &{},\n'.format(model_inputs[0].type.name, model_inputs[0].name)
                    newline += indent+'stream_out<{}> &{}\n'.format(model_outputs[0].type.name, model_outputs[0].name)
                    newline += ');\n'
                # In io_parallel, a struct is returned; see myproject.h & myproject.cpp for more details
                else:
                    newline += 'output_data myproject(\n'
                    newline += indent+'input_data inputs\n'
                    newline += ');\n'

            # Similar to GCC instantiation, but with the keyword 'component'
            elif '//hls-fpga-machine-learning instantiate HLS top-level' in line:
                newline = line
                if io_type == 'io_stream':
                    newline += 'component void myproject(\n'
                    newline += indent+'stream_in<{}> &{},\n'.format(model_inputs[0].type.name, model_inputs[0].name)
                    newline += indent+'stream_out<{}> &{}\n'.format(model_outputs[0].type.name, model_outputs[0].name)
                    newline += ');\n'
                else:
                    newline += 'component output_data myproject(\n'
                    newline += indent+'input_data inputs\n'
                    newline += ');\n'
        
            elif '//hls-fpga-machine-learning insert cpragmas' in line:
                newline = line
                newline += 'hls_max_concurrency(0)\n'
                newline += 'hls_component_ii({})\n'.format(self.get_max_reuse_factor(model))
                clock_mhz = 1000 / (model.config.get_config_value('ClockPeriod'))
                newline += 'hls_scheduler_target_fmax_mhz({})\n'.format(np.ceil(clock_mhz).astype(np.int))
            
            # For io_stream, no inputs/outputs are instantiated, as they are passed by reference
            # For io_parallel, input/output structs are required 
            elif '//hls-fpga-machine-learning insert inputs' in line:
                newline = line
                if io_type!='io_stream':
                    newline += 'struct input_data { \n'
                    for inp in model_inputs:
                        newline += indent + inp.definition_cpp() + ';\n'
                    newline+='};\n'
            elif '//hls-fpga-machine-learning insert outputs' in line:
                newline = line
                if io_type!='io_stream':
                    newline += 'struct output_data { \n'
                    for out in model_outputs:
                        newline += indent + out.definition_cpp() + ';\n'
                    newline += '};\n'
            # Simply copy line, if no inserts are required
            else:
                newline = line
            
            fout.write(newline)

        f.close()
        fout.close()

    def write_defines(self, model):
        filedir = os.path.dirname(os.path.abspath(__file__))
        f = open(os.path.join(filedir, '../templates/quartus/firmware/defines.h'), 'r')
        fout = open('{}/firmware/defines.h'.format(model.config.get_output_dir()), 'w')

        for line in f.readlines():

            # Insert numbers
            if '//hls-fpga-machine-learning insert numbers' in line:
                newline = line
                numbers = OrderedDict.fromkeys([layer.get_numbers_cpp() for layer in model.get_layers()])
                newline += ''.join(numbers)

            elif '//hls-fpga-machine-learning insert layer-precision' in line:
                newline = line
                all_precision = OrderedDict()
                for layer in model.get_layers():
                    layer_precision = layer.get_layer_precision()
                    all_precision.update(layer_precision)
                for used_type in all_precision.values():
                    newline += used_type.definition_cpp()
            else:
                newline = line
            fout.write(newline)
        f.close()
        fout.close()

    def write_parameters(self, model):
        filedir = os.path.dirname(os.path.abspath(__file__))
        f = open(os.path.join(filedir, '../templates/quartus/firmware/parameters.h'), 'r')
        fout = open('{}/firmware/parameters.h'.format(model.config.get_output_dir()), 'w')

        for line in f.readlines():

            if '//hls-fpga-machine-learning insert includes' in line:
                newline = line
                for include in sorted(
                        set(sum((layer.get_attr('include_header', []) for layer in model.get_layers()), []))):
                    newline += '#include "%s"\n' % include

            elif "//hls-fpga-machine-learning insert layer-config" in line:
                newline = line
                for layer in model.get_layers():
                    config = layer.get_attr('config_cpp', None)
                    if config:
                        newline += config + '\n'
            else:
                newline = line
            fout.write(newline)
        f.close()
        fout.close()

    def write_weights(self, model):
        for layer in model.get_layers():
            for weights in layer.get_weights():
                self.print_array_to_cpp(weights, layer, model.config.get_output_dir())

    def write_test_bench(self, model):
        ###################
        ## Test Bench
        ###################

        # TODO - This function only works with one model input (NOT one data point - it works as expected with multiple data points)

        if len(model.get_output_variables()) != 1:
            print("WARNING:  The testbench only supports one output variable. Leaving empty testbench")
            return

        outvar = model.get_output_variables()[0]
        invar = model.get_input_variables()[0]

        filedir = os.path.dirname(os.path.abspath(__file__))

        if not os.path.exists('{}/tb_data/'.format(model.config.get_output_dir())):
            os.mkdir('{}/tb_data/'.format(model.config.get_output_dir()))

        input_data = model.config.get_config_value('InputData')
        output_predictions = model.config.get_config_value('OutputPredictions')

        if input_data:
            if input_data[-3:] == "dat":
                copyfile(input_data, '{}/tb_data/tb_input_features.dat'.format(model.config.get_output_dir()))
            else:
                self.__make_dat_file(input_data,
                                     '{}/tb_data/tb_input_features.dat'.format(model.config.get_output_dir()))

        if output_predictions:
            if output_predictions[-3:] == "dat":
                copyfile(output_predictions,
                         '{}/tb_data/tb_output_predictions.dat'.format(model.config.get_output_dir()))
            else:
                self.__make_dat_file(output_predictions,
                                     '{}/tb_data/tb_output_predictions.dat'.format(model.config.get_output_dir()))
        
        io_type = model.config.get_config_value('IOType')
        if io_type == 'io_stream':
            f = open(os.path.join(filedir, '../templates/quartus/myproject_test_stream.cpp'), 'r')
        else:
            f = open(os.path.join(filedir, '../templates/quartus/myproject_test_parallel.cpp'), 'r') 
        fout = open('{}/{}_test.cpp'.format(model.config.get_output_dir(), model.config.get_project_name()), 'w')

        if io_type == 'io_parallel':
            for line in f.readlines():
                indent = ' ' * (len(line) - len(line.lstrip(' ')))

                if 'myproject' in line:
                    newline = line.replace('myproject', model.config.get_project_name())
                elif '//hls-fpga-machine-learning insert data' in line:
                    newline = line
                    newline += '      std::vector<float>::const_iterator in_begin = in.cbegin();\n'
                    newline += '      std::vector<float>::const_iterator in_end;\n'
                    newline += '      inputs.emplace_back();\n'
                    for inp in model.get_input_variables():
                        newline += f'      in_end = in_begin + ({inp.size_cpp()});\n'
                        newline += f'      std::copy(in_begin, in_end, inputs.back().{inp.member_name});\n'
                        newline += '      in_begin = in_end;\n'
                    newline += '      outputs.emplace_back();\n'
                elif '//hls-fpga-machine-learning insert zero' in line:
                    newline = line
                    newline += indent + 'for(int i = 0; i < num_iterations; i++) {\n'
                    for inp in model.get_input_variables():
                        newline += indent + f'  inputs.emplace_back();\n'
                        newline += indent + f'  outputs.emplace_back();\n'
                        newline += indent + f'  std::fill_n(inputs[i].{inp.member_name}, {inp.size_cpp()}, 0.0);\n'
                    newline += indent + '}\n'

                elif '//hls-fpga-machine-learning insert top-level-function' in line:
                    newline = line

                    newline += indent + 'for(int i = 0; i < num_iterations; i++) {\n'
                    newline += indent + f'  ihc_hls_enqueue(&outputs[i], {model.config.get_project_name()}, inputs[i]);\n'
                    newline += indent + '}\n'
                elif 'hls-fpga-machine-learning insert run' in line:
                    newline = line
                    newline += '    ' + 'ihc_hls_component_run_all({});\n'.format(model.config.get_project_name())
                elif '//hls-fpga-machine-learning insert predictions' in line:
                    newline = line
                    newline += indent + 'for(int i = 0; i < {}; i++) {{\n'.format(outvar.size_cpp())
                    newline += indent + '  std::cout << predictions[j][i] << " ";\n'
                    newline += indent + '}\n'
                    newline += indent + 'std::cout << std::endl;\n'
                elif '//hls-fpga-machine-learning insert tb-output' in line:
                    newline = line
                    newline += indent + 'for(int i = 0; i < {}; i++) {{\n'.format(outvar.size_cpp())
                    newline += indent + '  fout << outputs[j].{}[i] << " ";\n'.format(outvar.member_name)
                    newline += indent + '}\n'
                    newline += indent + 'fout << std::endl;\n'
                elif '//hls-fpga-machine-learning insert output' in line or '//hls-fpga-machine-learning insert quantized' in line:
                    newline = line
                    newline += indent + 'for(int i = 0; i < {}; i++) {{\n'.format(outvar.size_cpp())
                    newline += indent + '  std::cout << outputs[j].{}[i] << " ";\n'.format(outvar.member_name)
                    newline += indent + '}\n'
                    newline += indent + 'std::cout << std::endl;\n'
                else:
                    newline = line
                fout.write(newline)
        
        elif io_type == 'io_stream':
            if len(model.get_input_variables()) > 1 or len(model.get_output_variables()) > 1:
                raise Exception('Quartus io_stream supports exactly one input/output per model')
            
            for line in f.readlines():
                indent = ' ' * (len(line) - len(line.lstrip(' ')))

                if 'myproject' in line:
                    newline = line.replace('myproject', model.config.get_project_name())
                
                elif '//hls-fpga-machine learning instantiate inputs and outputs' in line:
                    newline = line
                    newline += indent + 'stream_in<{}> inputs;\n'.format(invar.type.name)
                    newline += indent + 'stream_out<{}> outputs;\n'.format(outvar.type.name)

                # TODO - This is one-input specific (are multiple model inputs needed at all?)
                elif '//hls-fpga-machine-learning insert data' in line:
                    newline = line
                    newline += indent + f'float vals[{invar.size_cpp()}]; \n'
                    newline += indent + f'for (int j = 0 ; j < {invar.size_cpp()} ; j++) {{\n'
                    newline += indent + f'  vals[j] = in[j]; \n'
                    newline += indent + f'}}'
                    newline += indent + f'nnet::convert_data<float, {invar.type.name}, {invar.size_cpp()}>(vals, inputs);\n'
                
                elif '//hls-fpga-machine-learning insert zero' in line:
                    newline = line
                    newline += indent + f'float vals[{invar.size_cpp()}]; \n'
                    newline += indent + f'for (int j = 0 ; j < {invar.size_cpp()} ; j++) {{'
                    newline += indent + f'  vals[j] = 0.0; \n'
                    newline += indent + f'}}'
                    newline += indent + f'nnet::convert_data<float, {invar.type.name}, {invar.size_cpp()}>(vals, inputs);\n'

                elif '//hls-fpga-machine-learning insert top-level-function' in line:
                    newline = line
                    newline += indent + f'ihc_hls_enqueue_noret(&{model.config.get_project_name()}, inputs, outputs); \n'
                
                elif 'hls-fpga-machine-learning insert run' in line:
                    newline = line
                    newline += indent + 'ihc_hls_component_run_all({});\n'.format(model.config.get_project_name())
                
                elif '//hls-fpga-machine-learning convert output' in line:
                    newline = line
                    newline += indent + 'float res[{}];\n'.format(outvar.size_cpp())
                    newline += indent + 'nnet::convert_data_back<{}, float, {}>(outputs, res);\n'.format(outvar.type.name,
                                                                                                            outvar.size_cpp(),
                                                                                                        )

                elif '//hls-fpga-machine-learning insert tb-output' in line:
                    newline += indent + 'for(int i = 0; i < {}; i++) {{\n'.format(outvar.size_cpp())
                    newline += indent + '  fout << res[i] << " ";\n'
                    newline += indent + '}\n'
                    newline += indent + 'fout << std::endl;\n'

                elif '//hls-fpga-machine-learning print predictions' in line:
                    newline = line
                    newline += indent + 'for(int i = 0; i < {}; i++) {{\n'.format(outvar.size_cpp())
                    newline += indent + '  std::cout << predictions[iteration][i] << " ";\n'
                    newline += indent + '}\n'
                    newline += indent + 'std::cout << std::endl;\n'
                
                elif '//hls-fpga-machine-learning print output' in line:
                    newline = line
                    newline += indent + 'for(int i = 0; i < {}; i++) {{\n'.format(outvar.size_cpp())
                    newline += indent + '  std::cout << res[i] << " "; \n'
                    newline += indent + '} \n'
                    newline += indent + 'std::cout << std::endl; \n'
                else:
                    newline = line
                fout.write(newline)
        
        f.close()
        fout.close()

    def write_bridge(self, model):
        ###################
        # C++-python bridge
        ###################

        filedir = os.path.dirname(os.path.abspath(__file__))
        f = open(os.path.join(filedir, '../templates/quartus/myproject_bridge.cpp'), 'r')
        fout = open('{}/{}_bridge.cpp'.format(model.config.get_output_dir(), model.config.get_project_name()), 'w')

        model_inputs = model.get_input_variables()
        model_outputs = model.get_output_variables()

        io_type = model.config.get_config_value('IOType')
        indent = '    '

        for line in f.readlines():

            if 'MYPROJECT' in line:
                newline = line.replace('MYPROJECT', format(model.config.get_project_name().upper()))
           
            elif 'myproject' in line:
                newline = line.replace('myproject', format(model.config.get_project_name()))
            
            elif '//hls-fpga-machine-learning insert header' in line:
                dtype = line.split('#', 1)[1].strip()                
                if io_type == 'io_stream':
                    inputs_str = ', '.join(
                        ['{type} {name}[{shape}]'.format(type=dtype, name=i.name, shape=i.size_cpp()) for i in
                        model_inputs])
                    outputs_str = ', '.join(
                        ['{type} {name}[{shape}]'.format(type=dtype, name=o.name, shape=o.size_cpp()) for o in
                        model_outputs])
                else:
                    inputs_str = ', '.join(
                        ['{type} {name}[{shape}]'.format(type=dtype, name=i.member_name, shape=i.size_cpp()) for i in
                        model_inputs])
                    outputs_str = ', '.join(
                        ['{type} {name}[{shape}]'.format(type=dtype, name=o.member_name, shape=o.size_cpp()) for o in
                        model_outputs])
                
                insize_str = ', '.join(
                    ['unsigned short &const_size_in_{}'.format(i) for i in range(1, len(model_inputs) + 1)])
                outsize_str = ', '.join(
                    ['unsigned short &const_size_out_{}'.format(o) for o in range(1, len(model_outputs) + 1)])

                newline = ''
                newline += indent + inputs_str + ',\n'
                newline += indent + outputs_str + ',\n'
                newline += indent + insize_str + ',\n'
                newline += indent + outsize_str + '\n'

            elif '//hls-fpga-machine-learning insert wrapper' in line:
                dtype = line.split('#', 1)[1].strip()
                if io_type == 'io_stream':
                    if len(model_inputs) > 1 or len(model_outputs) > 1:
                        raise Exception('io_stream Quartus supports exactly one input/output')
                    i = model_inputs[0]
                    o = model_outputs[0]

                    # Initialise stream object and store input data (C-array) to a 'stream' object
                    newline = indent + 'stream_in<{}> inputs;\n'.format(model_inputs[0].type.name)
                    newline += indent + 'nnet::convert_data<{}, {}, {}>({}, inputs);\n'.format(dtype, 
                                                                                            i.type.name,
                                                                                            i.size_cpp(),
                                                                                            i.name,
                                                                                        )
                    
                    # Initialise stream output
                    newline += '\n'
                    newline += indent + 'stream_out<{}> outputs;\n'.format(model_outputs[0].type.name)                    
                    
                    # Execute top-level function
                    top_level = indent + '{}(inputs, outputs);\n'.format(model.config.get_project_name())
                    newline += top_level
                    newline += '\n'

                    # Store data from 'stream' output to C-array, to be then returned and handled in Python
                    newline += indent + 'nnet::convert_data_back<{}, {}, {}>(outputs, {});\n'.format(o.type.name,
                                                                                                dtype,
                                                                                                o.size_cpp(),
                                                                                                o.name
                                                                                            )
                
                else:
                    # Convert input data from C-array to HLS type
                    newline = ''
                    newline += indent + 'input_data inputs_ap;\n'
                    for i in model_inputs:
                        newline += indent + 'nnet::convert_data<{}, {}, {}>({}, inputs_ap.{});\n'.format(dtype, i.type.name,
                                                                                                            i.size_cpp(),
                                                                                                            i.member_name,
                                                                                                            i.member_name)
                    newline += '\n'

                    # Initialise HLS output
                    newline += indent + 'output_data outputs_ap;\n'
                    
                    # Execute top-level function
                    top_level = indent + 'outputs_ap = {}(inputs_ap);\n'.format(model.config.get_project_name())
                    newline += top_level
                    newline += '\n'

                    # Convert HLS outputs back to C-array
                    for o in model_outputs:
                        newline += indent + 'nnet::convert_data_back<{}, {}, {}>(outputs_ap.{}, {});\n'.format(o.type.name,
                                                                                                                dtype,
                                                                                                                o.size_cpp(),
                                                                                                                o.member_name,
                                                                                                                o.member_name)
            elif '//hls-fpga-machine-learning insert trace_outputs' in line:
                newline = ''
                for layer in model.get_layers():
                    func = layer.get_attr('function_cpp')
                    if func and model.config.trace_output and layer.get_attr('Trace', False):
                        vars = layer.get_variables()
                        for var in vars:
                            newline += indent + 'nnet::trace_outputs->insert(std::pair<std::string, void *>("{}", (void *) malloc({} * element_size)));\n'.format(
                                layer.name, var.size_cpp())

            else:
                newline = line
            fout.write(newline)

        f.close()
        fout.close()

    def write_build_script(self, model):
        ###################
        # Makefile
        ###################

        filedir = os.path.dirname(os.path.abspath(__file__))
        f = open(os.path.join(filedir, '../templates/quartus/Makefile'), 'r')
        fout = open('{}/Makefile'.format(model.config.get_output_dir()), 'w')

        for line in f.readlines():

            line = line.replace('myproject', model.config.get_project_name())

            if 'DEVICE   :=' in line:
                line = 'DEVICE   := {}\n'.format(model.config.get_config_value('Part'))

            fout.write(line)
        f.close()
        fout.close()

        ###################
        # build_lib.sh
        ###################

        f = open(os.path.join(filedir, '../templates/quartus/build_lib.sh'), 'r')
        fout = open('{}/build_lib.sh'.format(model.config.get_output_dir()), 'w')

        for line in f.readlines():
            line = line.replace('myproject', model.config.get_project_name())
            line = line.replace('mystamp', model.config.get_config_value('Stamp'))

            fout.write(line)
        f.close()
        fout.close()

    def write_nnet_utils(self, model):
        ###################
        ## nnet_utils
        ###################

        filedir = os.path.dirname(os.path.abspath(__file__))

        srcpath = os.path.join(filedir, '../templates/quartus/firmware/nnet_utils/')
        dstpath = '{}/firmware/nnet_utils/'.format(model.config.get_output_dir())

        if not os.path.exists(dstpath):
            os.mkdir(dstpath)

        headers = [os.path.basename(h) for h in glob.glob(srcpath + '*.h')]

        for h in headers:
            copyfile(srcpath + h, dstpath + h)

        ###################
        ## ac_types
        ###################

        filedir = os.path.dirname(os.path.abspath(__file__))

        srcpath = os.path.join(filedir, '../templates/quartus/ac_types/')
        dstpath = '{}/firmware/ac_types/'.format(model.config.get_output_dir())

        if os.path.exists(dstpath):
            rmtree(dstpath)

        copytree(srcpath, dstpath)

        ###################
        ## custom source
        ###################

        filedir = os.path.dirname(os.path.abspath(__file__))

        custom_source = get_backend('Quartus').get_custom_source()
        for dst, srcpath in custom_source.items():
            dstpath = '{}/firmware/{}'.format(model.config.get_output_dir(), dst)
            copyfile(srcpath, dstpath)

    def __get_table_size(self, model, activation):
        for layer in model.get_layers():
            if layer.get_attr('activation') == activation and layer.get_attr('table_size') is not None:
                return layer.get_attr('table_size')
        return 1024

    def __get_table_header(self, table_name, table_size):
        table_header = '#ifdef __INTELFPGA_COMPILER__\n'
        table_header += 'hls_init_on_powerup\n'
        table_header += '#endif\n'
        table_header += 'static const typename CONFIG_T::table_t {}[{}] = {{'.format(table_name, table_size)
        return table_header

    def __write_elu_table(self, model, path):
        table_name = 'elu_table'
        table_size = self.__get_table_size(model, 'elu')

        h_file = open('{}/{}.tb'.format(path, table_name), 'w')
        h_file.write(self.__get_table_header(table_name, table_size))

        sep = ''
        for i in range(table_size):
            in_val = -8.0 * i / float(table_size)
            real_val = np.exp(in_val) - 1.
            h_file.write(sep + str(real_val))
            sep = ", "

        h_file.write('};\n')
        h_file.close()

    def __write_sigmoid_table(self, model, path):
        MAX_VALUE = 8
        MIN_VALUE = 0

        table_name = 'sigmoid_table'
        table_size = self.__get_table_size(model, 'sigmoid')

        h_file = open('{}/{}.tb'.format(path, table_name), 'w')
        h_file.write(self.__get_table_header(table_name, table_size))

        sep = ''
        for i in range(table_size):
            in_val = i * (MAX_VALUE - MIN_VALUE) / float(table_size) + (MAX_VALUE - MIN_VALUE) / (
                        float(table_size) * 2) + MIN_VALUE
            real_val = 1.0 / (1 + np.exp(-in_val))
            if (real_val >= 0.5):
                h_file.write(sep + str(real_val))
                sep = ", "

        h_file.write('};\n')
        h_file.close()

    def __write_tanh_table(self, model, path):
        MAX_VALUE = 4
        MIN_VALUE = 0

        table_name = 'tanh_table'
        table_size = self.__get_table_size(model, 'dense_tanh')

        h_file = open('{}/{}.tb'.format(path, table_name), 'w')
        h_file.write(self.__get_table_header(table_name, table_size))

        sep = ''
        for i in range(table_size):
            in_val = i * (MAX_VALUE - MIN_VALUE) / float(table_size) + (MAX_VALUE - MIN_VALUE) / (
                        float(table_size) * 2) + MIN_VALUE
            real_val = np.tanh(in_val)
            if (real_val >= 0):
                h_file.write(sep + str(real_val))
                sep = ", "

        h_file.write('};\n')
        h_file.close()

    def __write_softplus_table(self, model, path):
        table_name = 'softplus_table'
        table_size = self.__get_table_size(model, 'softplus')

        h_file = open('{}/{}.tb'.format(path, table_name), 'w')
        h_file.write(self.__get_table_header(table_name, table_size))

        sep = ''
        for i in range(table_size):
            in_val = 2 * 8.0 * (i - float(table_size) / 2.0) / float(table_size)
            real_val = np.log(np.exp(in_val) + 1.)
            h_file.write(sep + str(real_val))
            sep = ", "

        h_file.write('};\n')
        h_file.close()

    def __write_softsign_table(self, model, path):
        table_name = 'softsign_table'
        table_size = self.__get_table_size(model, 'softsign')

        h_file = open('{}/{}.tb'.format(path, table_name), 'w')
        h_file.write(self.__get_table_header(table_name, table_size))

        sep = ''
        for i in range(table_size):
            in_val = 2 * 8.0 * (i - float(table_size) / 2.0) / float(table_size)
            real_val = in_val / (np.fabs(in_val) + 1.)
            h_file.write(sep + str(real_val))
            sep = ", "

        h_file.write('};\n')
        h_file.close()

    def __write_selu_table(self, model, path):
        table_name = 'selu_table'
        table_size = self.__get_table_size(model, 'selu')

        h_file = open('{}/{}.tb'.format(path, table_name), 'w')
        h_file.write(self.__get_table_header(table_name, table_size))

        sep = ''
        for i in range(table_size):
            in_val = -8.0 * i / float(table_size)
            real_val = 1.0507009873554804934193349852946 * (1.6732632423543772848170429916717 * (np.exp(in_val) - 1.))
            h_file.write(sep + str(real_val))
            sep = ", "

        h_file.write('};\n')
        h_file.close()

    def __write_exp_table(self, model, path):
        table_name = 'exp_table'
        table_size = self.__get_table_size(model, 'softmax')

        h_file = open('{}/{}.tb'.format(path, table_name), 'w')
        h_file.write(self.__get_table_header(table_name, table_size))

        # Default fixed point precision
        # 6 bits for integer part, 10 bits for decimal - total, 16
        fp_bits = 16
        fp_integer = 6
        fp_signed = True

        # Exp table should use the same precision as exp_table, as seen in Vivado code
        # init_exp_table<data_T, CONFIG_T>(exp_table);
        for layer in model.get_layers():
            if layer.name == 'softmax':
                ac_type = layer.get_input_variable().type
                if ac_type is not None:
                    try:
                        fp_bits = ac_type.precision.integer + ac_type.precision.fractional
                        fp_integer = ac_type.precision.integer
                        fp_signed = ac_type.precision.signed
                    except:
                        # FixedPrecisionType wasn't correctly stored in layer attributes, use default values
                        pass

        sep = ''
        N = ceil_log2(table_size)
        for i in range(table_size):
            f = FixedPointEmulator(fp_bits, fp_integer, signed=fp_signed)
            f.set_msb_bits(uint_to_binary(i, N))
            real_val = f.exp_float()
            h_file.write(sep + str(real_val))
            sep = ", "

        h_file.write('};\n')
        h_file.close()

    def __write_invert_table(self, model, path):
        table_name = 'invert_table'
        table_size = self.__get_table_size(model, 'softmax')

        h_file = open('{}/{}.tb'.format(path, table_name), 'w')
        h_file.write(self.__get_table_header(table_name, table_size))

        # Default fixed point precision, in case values from layer attributes cannot be extracted
        # 8 bits for integer part, 10 bits for decimal - total, 18
        fp_bits = 18
        fp_integer = 8
        fp_signed = True

        # Invert table should use the same precision as exp_table, as seen in Vivado code
        # init_invert_table<typename CONFIG_T::exp_table_t, CONFIG_T>(invert_table);
        for layer in model.get_layers():
            if layer.name == 'softmax':
                ac_type = layer.get_attr('exp_table_t')
                if ac_type is not None:
                    try:
                        fp_bits = ac_type.precision.integer + ac_type.precision.fractional
                        fp_integer = ac_type.precision.integer
                        fp_signed = ac_type.precision.signed
                    except:
                        # FixedPrecisionType wasn't correctly stored in layer attributes, use default values
                        pass

        sep = ''
        N = ceil_log2(table_size)
        for i in range(table_size):
            f = FixedPointEmulator(fp_bits, fp_integer, signed=fp_signed)
            f.set_msb_bits(uint_to_binary(i, N))
            real_val = f.inv_float()
            h_file.write(sep + str(real_val))
            sep = ", "

        h_file.write('};\n')
        h_file.close()

    def __write_exp_table_latency(self, model, path):
        table_name = 'exp_table_latency'
        table_size = self.__get_table_size(model, 'softmax')

        h_file = open('{}/{}.tb'.format(path, table_name), 'w')
        h_file.write(self.__get_table_header(table_name, table_size))

        # Default fixed point precision
        # 6 bits for integer part, 10 bits for decimal - total, 16
        fp_bits = 16
        fp_integer = 6
        fp_signed = True

        # Exp table should use the same precision as exp_table, as seen in Vivado code
        # init_exp_table<data_T, CONFIG_T>(exp_table);
        for layer in model.get_layers():
            if layer.name == 'softmax':
                ac_type = layer.get_input_variable().type
                if ac_type is not None:
                    try:
                        fp_bits = ac_type.precision.integer + ac_type.precision.fractional
                        fp_integer = ac_type.precision.integer
                        fp_signed = ac_type.precision.signed
                    except:
                        # FixedPrecisionType wasn't correctly stored in layer attributes, use default values
                        pass

        sep = ''
        N = ceil_log2(table_size)
        for i in range(table_size):
            f = FixedPointEmulator(fp_bits, fp_integer, signed=fp_signed)
            f.set_msb_bits(uint_to_binary(i, N))
            real_val = f.exp_float()
            h_file.write(sep + str(real_val))
            sep = ", "

        h_file.write('};\n')
        h_file.close()

    def __write_invert_table_latency(self, model, path):
        table_name = 'invert_table_latency'
        table_size = self.__get_table_size(model, 'softmax')

        h_file = open('{}/{}.tb'.format(path, table_name), 'w')
        h_file.write(self.__get_table_header(table_name, table_size))

        # Default fixed point precision, in case values from layer attributes cannot be extracted
        # 8 bits for integer part, 10 bits for decimal - total, 18
        fp_bits = 18
        fp_integer = 8
        fp_signed = True

        # Invert table should use the same precision as exp_table, as seen in Vivado code
        # init_invert_table<typename CONFIG_T::exp_table_t, CONFIG_T>(invert_table);
        for layer in model.get_layers():
            if layer.name == 'softmax':
                ac_type = layer.get_attr('exp_table_t')
                if ac_type is not None:
                    try:
                        fp_bits = ac_type.precision.integer + ac_type.precision.fractional
                        fp_integer = ac_type.precision.integer
                        fp_signed = ac_type.precision.signed
                    except:
                        # FixedPrecisionType wasn't correctly stored in layer attributes, use default values
                        pass

        sep = ''
        N = ceil_log2(table_size)
        for i in range(table_size):
            f = FixedPointEmulator(fp_bits, fp_integer, signed=fp_signed)
            f.set_msb_bits(uint_to_binary(i, N))
            real_val = f.inv_float()
            h_file.write(sep + str(real_val))
            sep = ", "

        h_file.write('};\n')
        h_file.close()

    def __write_exp_table_legacy(self, model, path):
        table_name = 'exp_table_legacy'
        table_size = self.__get_table_size(model, 'softmax')

        h_file = open('{}/{}.tb'.format(path, table_name), 'w')
        h_file.write(self.__get_table_header(table_name, table_size))

        sep = ''
        for i in range(table_size):
            in_val = 2 * 8.0 * (i - float(table_size) / 2.0) / float(table_size)
            real_val = np.exp(in_val)
            h_file.write(sep + str(real_val))
            sep = ", "

        h_file.write('};\n')
        h_file.close()

    def __write_invert_table_legacy(self, model, path):
        table_name = 'invert_table_legacy'
        table_size = self.__get_table_size(model, 'softmax')

        h_file = open('{}/{}.tb'.format(path, table_name), 'w')
        h_file.write(self.__get_table_header(table_name, table_size))

        sep = ''
        for i in range(table_size):
            real_val = 0
            in_val = 64.0 * i / float(table_size)
            if (in_val > 0.0):
                real_val = 1.0 / in_val
            h_file.write(sep + str(real_val))
            sep = ", "

        h_file.write('};\n')
        h_file.close()

    def write_activation_tables(self, model):
        # Output path
        dstpath = '{}/firmware/nnet_utils/activation_tables'.format(model.config.get_output_dir())
        if not os.path.exists(dstpath):
            os.mkdir(dstpath)

        # Tables
        # TODO - Only write tables needed by model, not all of them
        self.__write_elu_table(model, dstpath)
        self.__write_sigmoid_table(model, dstpath)
        self.__write_tanh_table(model, dstpath)
        self.__write_softplus_table(model, dstpath)
        self.__write_softsign_table(model, dstpath)
        self.__write_selu_table(model, dstpath)
        self.__write_exp_table(model, dstpath)
        self.__write_invert_table(model, dstpath)
        self.__write_exp_table_latency(model, dstpath)
        self.__write_invert_table_latency(model, dstpath)
        self.__write_exp_table_legacy(model, dstpath)
        self.__write_invert_table_legacy(model, dstpath)

    def write_yml(self, model):
        ###################
        # YAML config file
        ###################

        def keras_model_representer(dumper, keras_model):
            model_path = model.config.get_output_dir() + '/keras_model.h5'
            keras_model.save(model_path)
            return dumper.represent_scalar(u'!keras_model', model_path)

        try:
            from tensorflow.keras import Model as KerasModel
            yaml.add_multi_representer(KerasModel, keras_model_representer)
        except:
            pass

        with open(model.config.get_output_dir() + '/' + config_filename, 'w') as file:
            yaml.dump(model.config.config, file)

    def write_tar(self, model):
        ###################
        # Tarball output
        ###################

        with tarfile.open(model.config.get_output_dir() + '.tar.gz', mode='w:gz') as archive:
            archive.add(model.config.get_output_dir(), recursive=True)

    def write_hls(self, model):
        print('Writing HLS project')
        self.write_project_dir(model)
        self.write_project_cpp(model)
        self.write_project_header(model)
        self.write_weights(model)
        self.write_defines(model)
        self.write_parameters(model)
        self.write_test_bench(model)
        self.write_bridge(model)
        self.write_build_script(model)
        self.write_nnet_utils(model)
        self.write_activation_tables(model)
        self.write_yml(model)
        self.write_tar(model)
        print('Done')<|MERGE_RESOLUTION|>--- conflicted
+++ resolved
@@ -168,16 +168,12 @@
                                 newline += '    ' + def_cpp + ';\n'
                     func = layer.get_attr('function_cpp', None)
                     if func:
-<<<<<<< HEAD
                         newline += indent + func + '\n'
-=======
-                        newline += '    ' + func + '\n'
                         if model.config.trace_output and layer.get_attr('Trace', False):
                             newline += '#ifndef HLS_SYNTHESIS\n'
                             for var in vars:
                                 newline += '    nnet::save_layer_output<{}>({}, "{}", {});\n'.format(var.type.name, var.name, layer.name, var.size_cpp())
                             newline += '#endif\n'
->>>>>>> 19c541af
                         newline += '\n'
             
             # In io_parallel, a return is required; for more details see myproject.cpp & myproject.h
