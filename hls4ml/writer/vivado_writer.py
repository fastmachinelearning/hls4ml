--- conflicted
+++ resolved
@@ -1078,7 +1078,6 @@
             with tarfile.open(tar_path, mode='w:gz') as archive:
                 archive.add(model.config.get_output_dir(), recursive=True, arcname='')
 
-<<<<<<< HEAD
     def write_hls(self, model):
         self.write_project_dir(model)
         self.write_project_cpp(model)
@@ -1092,30 +1091,4 @@
         self.write_nnet_utils(model)
         self.write_generated_code(model)
         self.write_yml(model)
-        self.write_tar(model)
-=======
-    def write_hls(self, model, is_multigraph=False):
-        if not is_multigraph:
-            print('Writing HLS project')
-            self.write_project_dir(model)
-            self.write_project_cpp(model)
-            self.write_project_header(model)
-            self.write_weights(model)
-            self.write_defines(model)
-            self.write_parameters(model)
-            self.write_test_bench(model)
-            self.write_bridge(model)
-            self.write_build_script(model)
-            self.write_nnet_utils(model)
-            self.write_generated_code(model)
-            self.write_yml(model)
-            self.write_tar(model)
-            print('Done')
-        else:
-            print('Writing HLS multigraph project')
-            self.write_project_dir(model)
-            self.write_build_script_multigraph(model)
-            self.write_bridge_multigraph(model)
-            self.write_multigraph_weights(model)
-            print('Done')
->>>>>>> 1177011b
+        self.write_tar(model)