--- conflicted
+++ resolved
@@ -37,11 +37,7 @@
 namespace nnet {
 
 // Common type definitions
-<<<<<<< HEAD
-enum io_type {io_parallel = 0, io_serial, io_stream};
-=======
 enum io_type {io_parallel = 0, io_stream};
->>>>>>> 19c541af
 
 // Default data types (??) TODO: Deprecate
 typedef ac_fixed<16,4>  weight_t_def;
