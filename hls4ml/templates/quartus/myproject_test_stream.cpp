#include <algorithm>
#include <cctype>
#include <fstream>
#include <iostream>
#include <string>
#include <vector>

#include "firmware/myproject.h"
#include "firmware/parameters.h"

#include "firmware/nnet_utils/nnet_helpers.h"

// hls-fpga-machine-learning insert bram

#define CHECKPOINT 5000

// This function is written to avoid stringstream, which is
// not supported in cosim 20.1, and because strtok
// requires a const_cast or allocation to use with std::strings.
// This function returns the next float (by argument) at position pos,
// updating pos. True is returned if conversion done, false if the string
// has ended, and std::invalid_argument exception if the sting was bad.
bool nextToken(const std::string &str, std::size_t &pos, float &val) {
    while (pos < str.size() && std::isspace(static_cast<unsigned char>(str[pos]))) {
        pos++;
    }
    if (pos >= str.size()) {
        return false;
    }
    std::size_t offset = 0;
    val = std::stof(str.substr(pos), &offset);
    pos += offset;
    return true;
}

int main(int argc, char **argv) {
    // Load input data from text file
    std::ifstream fin("tb_data/tb_input_features.dat");
    std::string iline;

    // Load predictions from text file
    std::ifstream fpr("tb_data/tb_output_predictions.dat");
    std::string pline;

    // Output log
    std::string RESULTS_LOG = "tb_data/results.log";
    std::ofstream fout(RESULTS_LOG);

    if (fin.is_open() && fpr.is_open()) {
        std::vector<std::vector<float>> predictions;

        unsigned int iteration = 0;
        while (std::getline(fin, iline) && std::getline(fpr, pline)) {
            if (iteration % CHECKPOINT == 0) {
                std::cout << "Processing input " << iteration << std::endl;
            }

            // hls-fpga-machine learning instantiate inputs and outputs

            std::vector<float> in;
            std::vector<float> pr;
            float current;

            std::size_t pos = 0;
            while (nextToken(iline, pos, current)) {
                in.push_back(current);
            }

            pos = 0;
            while (nextToken(pline, pos, current)) {
                pr.push_back(current);
            }

            // hls-fpga-machine-learning insert data

            predictions.push_back(std::move(pr));

            // hls-fpga-machine-learning insert top-level-function

            // hls-fpga-machine-learning insert run

            // hls-fpga-machine-learning convert output
<<<<<<< HEAD

            // hls-fpga-machine-learning insert tb-output

            if (iteration % CHECKPOINT == 0) {
                std::cout << "Python Predictions" << std::endl;
                // hls-fpga-machine-learning print predictions

=======

            // hls-fpga-machine-learning insert tb-output

            if (iteration % CHECKPOINT == 0) {
                std::cout << "Python Predictions" << std::endl;
                // hls-fpga-machine-learning print predictions

>>>>>>> 7c0a0659
                std::cout << "HLS predictions" << std::endl;
                // hls-fpga-machine-learning print output
            }

            iteration++;
        }

        fin.close();
        fpr.close();

    } else {
        const unsigned int num_iterations = 10;
        std::cout << "INFO: Unable to open input/predictions file, using default input with " << num_iterations
                  << " invocations." << std::endl;

        for (int iteration = 0; iteration < num_iterations; iteration++) {
            // hls-fpga-machine learning instantiate inputs and outputs

            // hls-fpga-machine-learning insert zero

            // hls-fpga-machine-learning insert top-level-function

            // hls-fpga-machine-learning insert run

            // hls-fpga-machine-learning convert output

            // hls-fpga-machine-learning insert tb-output

            if (iteration % CHECKPOINT == 0) {
                std::cout << "HLS predictions" << std::endl;
                // hls-fpga-machine-learning print output
            }
        }
    }

    fout.close();
    std::cout << "INFO: Saved inference results to file: " << RESULTS_LOG << std::endl;

    return 0;
}<|MERGE_RESOLUTION|>--- conflicted
+++ resolved
@@ -80,7 +80,6 @@
             // hls-fpga-machine-learning insert run
 
             // hls-fpga-machine-learning convert output
-<<<<<<< HEAD
 
             // hls-fpga-machine-learning insert tb-output
 
@@ -88,15 +87,6 @@
                 std::cout << "Python Predictions" << std::endl;
                 // hls-fpga-machine-learning print predictions
 
-=======
-
-            // hls-fpga-machine-learning insert tb-output
-
-            if (iteration % CHECKPOINT == 0) {
-                std::cout << "Python Predictions" << std::endl;
-                // hls-fpga-machine-learning print predictions
-
->>>>>>> 7c0a0659
                 std::cout << "HLS predictions" << std::endl;
                 // hls-fpga-machine-learning print output
             }
