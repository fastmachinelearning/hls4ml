--- conflicted
+++ resolved
@@ -77,12 +77,8 @@
         // Cast to "res_t" type
         Result:
             for (int i_res = 0; i_res < mult_n_out; i_res++) {
-<<<<<<< HEAD
                 #pragma HLS UNROLL
-                *(res++) = cast<data_T, res_T, CONFIG_T>(acc[i_res]);
-=======
                 *(res++) = cast<data_T, res_T, typename CONFIG_T::mult_config>(acc[i_res]);
->>>>>>> 51be56ee
             }
         }
     }
