--- conflicted
+++ resolved
@@ -14,13 +14,9 @@
 ComputeIndex:
     for (unsigned p = 0; p < data_T::size / CONFIG_T::n_chan; p++) {
         #pragma HLS UNROLL
-<<<<<<< HEAD
-        unsigned sw_idx = scale_index<CONFIG_T::filt_width, CONFIG_T::stride_width, CONFIG_T::in_width, CONFIG_T::min_width>(wp_idx + p);
-=======
         unsigned sw_idx =
             CONFIG_T::template scale_index<CONFIG_T::filt_width, CONFIG_T::stride_width, CONFIG_T::in_width>::scale_index(
                 wp_idx + p);
->>>>>>> 8523b2b9
         pixel_idx[p] = CONFIG_T::pixels[sw_idx];
     }
 }
