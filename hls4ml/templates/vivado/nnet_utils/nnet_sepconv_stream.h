--- conflicted
+++ resolved
@@ -23,13 +23,7 @@
 
     #pragma HLS ARRAY_PARTITION variable=mult complete
 
-<<<<<<< HEAD
-    int multiplier_limit = ceil(float(CONFIG_T::kernel_size * CONFIG_T::n_chan) / float(CONFIG_T::reuse_factor)) -
-                           floor(float(CONFIG_T::n_zeros) / float(CONFIG_T::reuse_factor));
-    CONFIG_T::mult_config::template product<data_T, typename CONFIG_T::mult_config::weight_t>::limit(multiplier_limit);
-=======
     #pragma HLS ALLOCATION operation instances=mul limit=CONFIG_T::multiplier_limit
->>>>>>> 3dbf7771
 
 // Do the matrix-multiply
 Product:
@@ -204,10 +198,9 @@
     nnet::kernel_shift_1d<data_T, CONFIG_T>(in_elem, kernel_data);
 
     // Check to see if we have a full kernel
-<<<<<<< HEAD
     if ((sX - lShiftX) == 0 && pX > lShiftX - 1) {
         // Dense multiply
-        #pragma HLS INLINE region
+        #pragma HLS INLINE recursive
         if (CONFIG_T::strategy == nnet::latency) {
             depthwise_product<typename data_T::value_type, typename res_T::value_type, CONFIG_T>(kernel_data, res_out,
                                                                                                  weights, biases);
@@ -224,25 +217,6 @@
 
         // Write output to stream when output ready
         res_stream.write(res_pack);
-=======
-    if ((sX - lShiftX) == 0 && pX > lShiftX - 1) { 
-      // Dense multiply
-      #pragma HLS INLINE recursive
-      if (CONFIG_T::strategy == nnet::latency) {
-        depthwise_product<typename data_T::value_type, typename res_T::value_type, CONFIG_T>(kernel_data, res_out, weights, biases);
-      } else {
-        assert("Resource strategy for DepthwiseConv1D is not supported." && false);
-      }
-
-      // Pack output
-      CastLoop: for (unsigned i_ic = 0; i_ic < CONFIG_T::n_filt; i_ic++) {
-          #pragma HLS UNROLL
-          res_pack[i_ic] = res_out[i_ic];
-      }
-
-      // Write output to stream when output ready
-      res_stream.write(res_pack);
->>>>>>> 3dbf7771
     }
 
     // Pointer Housekeeping
@@ -289,26 +263,15 @@
     nnet::shift_line_buffer<data_T, CONFIG_T>(in_elem, line_buffer, kernel_data);
 
     // Check to see if we have a full kernel
-<<<<<<< HEAD
     if ((sX - lShiftX) == 0 && (sY - lShiftY) == 0 && pY > lShiftY - 1 && pX > lShiftX - 1) {
         // Dense multiply
-        #pragma HLS INLINE region
+        #pragma HLS INLINE recursive
         if (CONFIG_T::strategy == nnet::latency) {
             depthwise_product<typename data_T::value_type, typename res_T::value_type, CONFIG_T>(kernel_data, res_out,
                                                                                                  weights, biases);
         } else {
             assert("Resource strategy for DepthwiseConv2D is not supported." && false);
         }
-=======
-    if ((sX - lShiftX) == 0 && (sY - lShiftY) == 0 && pY > lShiftY - 1 && pX > lShiftX - 1) { 
-      // Dense multiply
-      #pragma HLS INLINE recursive
-      if (CONFIG_T::strategy == nnet::latency) {
-        depthwise_product<typename data_T::value_type, typename res_T::value_type, CONFIG_T>(kernel_data, res_out, weights, biases);
-      } else {
-        assert("Resource strategy for DepthwiseConv2D is not supported." && false);
-      }
->>>>>>> 3dbf7771
 
     // Pack output
     CastLoop:
