--- conflicted
+++ resolved
@@ -96,21 +96,8 @@
 void conv_2d_cl(
     hls::stream<data_T> &data, hls::stream<res_T> &res,
     typename CONFIG_T::weight_t weights[CONFIG_T::filt_height * CONFIG_T::filt_width * CONFIG_T::n_chan * CONFIG_T::n_filt],
-<<<<<<< HEAD
-    typename CONFIG_T::bias_t   biases[CONFIG_T::n_filt])
-{
+    typename CONFIG_T::bias_t biases[CONFIG_T::n_filt]) {
     #pragma HLS inline recursive
-    switch(CONFIG_T::implementation){
-        case conv_implementation::linebuffer:
-            conv_2d_buffer_cl<data_T, res_T, CONFIG_T>(data, res, weights, biases);
-            break;
-        case conv_implementation::encoded:
-            conv_2d_encoded_cl<data_T, res_T, CONFIG_T>(data, res, weights, biases);
-            break;
-    }  
-=======
-    typename CONFIG_T::bias_t biases[CONFIG_T::n_filt]) {
-    #pragma HLS inline region
     switch (CONFIG_T::implementation) {
     case conv_implementation::linebuffer:
         conv_2d_buffer_cl<data_T, res_T, CONFIG_T>(data, res, weights, biases);
@@ -119,7 +106,6 @@
         conv_2d_encoded_cl<data_T, res_T, CONFIG_T>(data, res, weights, biases);
         break;
     }
->>>>>>> a4b0e0c3
 }
 
 } // namespace nnet
