--- conflicted
+++ resolved
@@ -137,13 +137,8 @@
                 pool_op<data_T, CONFIG_T::pool_width, CONFIG_T::pool_op>(pool);
             // If the pool op is Average, the zero-padding needs to be removed from the results
             if (CONFIG_T::pool_op == Average) {
-<<<<<<< HEAD
-                data_T rescale = CONFIG_T::pool_width / img_overlap;
-                // res[(ii/CONFIG_T::stride_width)* CONFIG_T::n_filt + ff] *= rescale;
-=======
                 data_T rescale = static_cast<data_T>(CONFIG_T::pool_width) / img_overlap;
                 res[(ii / CONFIG_T::stride_width) * CONFIG_T::n_filt + ff] *= rescale;
->>>>>>> 8eb29fc2
             }
         }
     }
