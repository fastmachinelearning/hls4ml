//
//    hls4ml: Vivado HLS code for neural-net building blocks
//
//    Copyright (C) 2018 Giuseppe Di Guglielmo
//
//    This program is free software: you can redistribute it and/or modify
//    it under the terms of the GNU General Public License as published by
//    the Free Software Foundation, either version 3 of the License, or
//    (at your option) any later version.
//
//    This program is distributed in the hope that it will be useful,
//    but WITHOUT ANY WARRANTY; without even the implied warranty of
//    MERCHANTABILITY or FITNESS FOR A PARTICULAR PURPOSE.  See the
//    GNU General Public License for more details.
//
//    You should have received a copy of the GNU General Public License
//    along with this program.  If not, see <http://www.gnu.org/licenses/>.
//

#ifndef NNET_COMPRESSED_LAYER_H_
#define NNET_COMPRESSED_LAYER_H_

#include "hls_stream.h"
#include "nnet_common.h"
#include "nnet_dense.h"
#include <math.h>

namespace nnet {

template <typename CONFIG_T>
void fill_mult(typename CONFIG_T::index_t index, typename CONFIG_T::accum_t mult[CONFIG_T::n_out],
               typename CONFIG_T::accum_t weight) {
    for (unsigned k = 0; k < CONFIG_T::n_out; k++) {
        #pragma HLS UNROLL
        if (k == index)
            mult[k] += weight;
    }
}

template <class data_T, class res_T, typename CONFIG_T>
void dense_compressed(data_T data[CONFIG_T::n_in], res_T res[CONFIG_T::n_out],
                      typename CONFIG_T::weight_t weights[CONFIG_T::n_nonzeros],
                      typename CONFIG_T::bias_t biases[CONFIG_T::n_out]) {

    const int multiplier_limit = DIV_ROUNDUP(CONFIG_T::n_nonzeros, CONFIG_T::reuse_factor);

    typename CONFIG_T::accum_t acc[CONFIG_T::n_out];
    #pragma HLS ARRAY_PARTITION variable=acc    complete
    #pragma HLS ARRAY_PARTITION variable=biases complete
    #pragma HLS ARRAY_RESHAPE   variable=weights block factor=multiplier_limit
<<<<<<< HEAD
    // if (CONFIG_T::store_weights_in_bram){
    //#pragma HLS RESOURCE variable=weights core=ROM_1P_BRAM
=======

#ifdef __VITIS_HLS__
    #pragma HLS AGGREGATE variable=weights
#else
>>>>>>> 3dbf7771
    #pragma HLS data_pack variable=weights struct_level
#endif

InitAccum:
    for (unsigned i = 0; i < CONFIG_T::n_out; i++) {
        #pragma HLS UNROLL
        acc[i] = (typename CONFIG_T::accum_t)(biases[i]);
    }

    // Do the compressed matrix-multiply
    const int rufactor = CONFIG_T::reuse_factor;
ReuseLoop:
    for (unsigned ir = 0; ir < rufactor; ir++) {
        #pragma HLS PIPELINE  II=1 rewind

        typename CONFIG_T::accum_t mult[CONFIG_T::n_out];
        #pragma HLS ARRAY_PARTITION variable=mult complete

    ResetMult:
        for (int imult = 0; imult < CONFIG_T::n_out; imult++) {
            #pragma HLS UNROLL
            mult[imult] = 0;
        }

    CompressedMultLoop:
        for (unsigned im = 0; im < multiplier_limit; im++) {
            #pragma HLS UNROLL
            unsigned w = im * rufactor + ir;
            auto row = weights[w].row_index;
            auto col = weights[w].col_index;
            auto weight_cache = weights[w].weight;
            data_T data_cache = data[row];
            // mult[col] += weight_cache * data_cache;
            typename CONFIG_T::accum_t prod =
                CONFIG_T::template product<data_T, typename CONFIG_T::weight_t>::product(data_cache, weight_cache);
            fill_mult<CONFIG_T>(col, mult, prod);
        }

        for (int im = 0; im < CONFIG_T::n_out; im++) {
            acc[im] += mult[im];
        }
    }

// Cast to "res_t" type
ResultLoop:
    for (unsigned i = 0; i < CONFIG_T::n_out; i++) {
        #pragma HLS UNROLL
        // res[i] = (res_T) (acc[i]);
        res[i] = cast<data_T, res_T, CONFIG_T>(acc[i]);
    }
}

} // namespace nnet

#endif<|MERGE_RESOLUTION|>--- conflicted
+++ resolved
@@ -1,22 +1,3 @@
-//
-//    hls4ml: Vivado HLS code for neural-net building blocks
-//
-//    Copyright (C) 2018 Giuseppe Di Guglielmo
-//
-//    This program is free software: you can redistribute it and/or modify
-//    it under the terms of the GNU General Public License as published by
-//    the Free Software Foundation, either version 3 of the License, or
-//    (at your option) any later version.
-//
-//    This program is distributed in the hope that it will be useful,
-//    but WITHOUT ANY WARRANTY; without even the implied warranty of
-//    MERCHANTABILITY or FITNESS FOR A PARTICULAR PURPOSE.  See the
-//    GNU General Public License for more details.
-//
-//    You should have received a copy of the GNU General Public License
-//    along with this program.  If not, see <http://www.gnu.org/licenses/>.
-//
-
 #ifndef NNET_COMPRESSED_LAYER_H_
 #define NNET_COMPRESSED_LAYER_H_
 
@@ -48,15 +29,10 @@
     #pragma HLS ARRAY_PARTITION variable=acc    complete
     #pragma HLS ARRAY_PARTITION variable=biases complete
     #pragma HLS ARRAY_RESHAPE   variable=weights block factor=multiplier_limit
-<<<<<<< HEAD
-    // if (CONFIG_T::store_weights_in_bram){
-    //#pragma HLS RESOURCE variable=weights core=ROM_1P_BRAM
-=======
 
 #ifdef __VITIS_HLS__
     #pragma HLS AGGREGATE variable=weights
 #else
->>>>>>> 3dbf7771
     #pragma HLS data_pack variable=weights struct_level
 #endif
 
