--- conflicted
+++ resolved
@@ -7,11 +7,8 @@
 #include <array>
 #include <cstddef>
 #include <cstdio>
-<<<<<<< HEAD
 #include <tuple>
-=======
 // hls-fpga-machine-learning insert headers
->>>>>>> 270b68b9
 
 // hls-fpga-machine-learning insert namespace-start
 
