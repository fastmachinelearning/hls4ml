--- conflicted
+++ resolved
@@ -137,13 +137,9 @@
     static const nnet::Pool_Op pool_op = nnet::{pool_op};
     static const nnet::conv_implementation implementation = nnet::conv_implementation::{implementation};
     static const unsigned reuse = {reuse};
-<<<<<<< HEAD
-
     static const unsigned filt_width = {pool_width};
     static const unsigned n_chan = {n_filt};
-=======
-    typedef {accum_t} accum_t;
->>>>>>> cfcd1eec
+    typedef {accum_t} accum_t;
 }};\n"""
 
 pooling2d_config_template = """struct config{index} : nnet::pooling2d_config {{
