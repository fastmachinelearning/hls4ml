[build-system]
build-backend = "setuptools.build_meta"

requires = [ "setuptools>=61", "setuptools-scm>=8" ]

[project]
name = "hls4ml"
description = "Machine learning in FPGAs using HLS"
readme = "README.md"
license = { text = "Apache-2.0" }
authors = [ { name = "hls4ml Team" } ]
requires-python = ">=3.10"
classifiers = [
  "Development Status :: 4 - Beta",
  "Intended Audience :: Developers",
  "Intended Audience :: Science/Research",
  "License :: OSI Approved :: Apache Software License",
  "Programming Language :: C++",
  "Programming Language :: Python :: 3 :: Only",
  "Programming Language :: Python :: 3.10",
  "Programming Language :: Python :: 3.11",
  "Programming Language :: Python :: 3.12",
  "Programming Language :: Python :: 3.13",
  "Topic :: Software Development :: Libraries",
  "Topic :: Software Development :: Libraries :: Python Modules",
]
dynamic = [ "version" ]
dependencies = [ "h5py", "numpy", "pydigitalwavetools==1.1", "pyyaml" ]

optional-dependencies.doc = [
  "sphinx",
  "sphinx-contributors",
  "sphinx-github-changelog",
  "sphinx-rtd-theme",
]
optional-dependencies.hgq = [ "hgq>=0.2.3" ]
optional-dependencies.onnx = [ "onnx>=1.4" ]
optional-dependencies.optimization = [
  "keras-tuner==1.1.3",
  "ortools==9.4.1874",
  "packaging",
]
optional-dependencies.profiling = [ "matplotlib", "pandas", "seaborn" ]
optional-dependencies.qkeras = [
  "qkeras",
  "tensorflow>=2.8,<=2.14.1",
  "tensorflow-model-optimization<=0.7.5",
]
<<<<<<< HEAD
optional-dependencies.quartus_report = [ "calmjs-parse", "tabulate" ]
optional-dependencies.sr = [ "sympy>=1.13.1" ]
=======
optional-dependencies.quartus-report = [ "calmjs-parse", "tabulate" ]
optional-dependencies.sr = [ "sympy" ]
>>>>>>> 898d53d0
optional-dependencies.testing = [
  "calmjs-parse",
  "hgq>=0.2.3",
  "onnx>=1.4",
  "pytest",
  "pytest-cov",
  "pytest-randomly",
  "qonnx",
  "tabulate",
  "torch",
]
urls.Homepage = "https://fastmachinelearning.org/hls4ml"
scripts.hls4ml = "hls4ml.cli:main"
entry-points.pytest_randomly.random_seeder = "hls4ml:reseed"

[tool.setuptools]
packages = [ "hls4ml" ]
include-package-data = true

[tool.setuptools_scm]

version_scheme = "release-branch-semver"
git_describe_command = [
  "git",
  "describe",
  "--dirty",
  "--tags",
  "--long",
  "--match",
  "v*",
  "--first-parent",
]
write_to = "hls4ml/_version.py"

[tool.black]
line-length = 125
skip-string-normalization = true

[tool.isort]
profile = "black"
line_length = 125

[tool.check-manifest]
ignore = [
  ".github/**",
  "docs/**",
  ".pre-commit-config.yaml",
  "Jenkinsfile",
  "hls4ml/_version.py",
]<|MERGE_RESOLUTION|>--- conflicted
+++ resolved
@@ -46,13 +46,8 @@
   "tensorflow>=2.8,<=2.14.1",
   "tensorflow-model-optimization<=0.7.5",
 ]
-<<<<<<< HEAD
-optional-dependencies.quartus_report = [ "calmjs-parse", "tabulate" ]
+optional-dependencies.quartus-report = [ "calmjs-parse", "tabulate" ]
 optional-dependencies.sr = [ "sympy>=1.13.1" ]
-=======
-optional-dependencies.quartus-report = [ "calmjs-parse", "tabulate" ]
-optional-dependencies.sr = [ "sympy" ]
->>>>>>> 898d53d0
 optional-dependencies.testing = [
   "calmjs-parse",
   "hgq>=0.2.3",
