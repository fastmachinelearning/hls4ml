from pathlib import Path

import numpy as np
import pytest
from tensorflow.keras.layers import GlobalAveragePooling1D, GlobalAveragePooling2D, GlobalMaxPooling1D, GlobalMaxPooling2D
from tensorflow.keras.models import Sequential

import hls4ml

test_root_path = Path(__file__).parent

in_shape = 18
in_filt = 6
atol = 5e-3


@pytest.fixture(scope='module')
def data_1d():
    return np.random.rand(100, in_shape, in_filt)


@pytest.fixture(scope='module')
def keras_model_1d(request):
    model_type = request.param['model_type']
    keepdims = request.param['keepdims']
    model = Sequential()
    if model_type == 'avg':
        model.add(GlobalAveragePooling1D(input_shape=(in_shape, in_filt), keepdims=keepdims))
    elif model_type == 'max':
        model.add(GlobalMaxPooling1D(input_shape=(in_shape, in_filt), keepdims=keepdims))
    model.compile()
    return model, model_type, keepdims


<<<<<<< HEAD
@pytest.mark.parametrize('backend', ['Quartus', 'Vitis', 'Vivado', 'oneAPI'])
=======
@pytest.mark.parametrize('backend', ['Quartus', 'Vitis', 'Vivado', 'Catapult'])
>>>>>>> a357b7a0
@pytest.mark.parametrize(
    'keras_model_1d',
    [
        {'model_type': 'max', 'keepdims': True},
        {'model_type': 'max', 'keepdims': False},
        {'model_type': 'avg', 'keepdims': True},
        {'model_type': 'avg', 'keepdims': False},
    ],
    ids=[
        'model_type-max-keepdims-True',
        'model_type-max-keepdims-False',
        'model_type-avg-keepdims-True',
        'model_type-avg-keepdims-False',
    ],
    indirect=True,
)
@pytest.mark.parametrize('io_type', ['io_parallel', 'io_stream'])
def test_global_pool1d(backend, keras_model_1d, data_1d, io_type):
    model, model_type, keepdims = keras_model_1d

    config = hls4ml.utils.config_from_keras_model(model, default_precision='ap_fixed<32,9>', granularity='name')

    hls_model = hls4ml.converters.convert_from_keras_model(
        model,
        hls_config=config,
        io_type=io_type,
        output_dir=str(test_root_path / f'hls4mlprj_globalplool1d_{backend}_{io_type}_{model_type}_keepdims{keepdims}'),
        backend=backend,
    )
    hls_model.compile()

    y_keras = model.predict(data_1d)
    y_hls = hls_model.predict(data_1d).reshape(y_keras.shape)
    np.testing.assert_allclose(y_keras, y_hls, rtol=0, atol=atol, verbose=True)


@pytest.fixture(scope='module')
def data_2d():
    return np.random.rand(100, in_shape, in_shape, in_filt)


@pytest.fixture(scope='module')
def keras_model_2d(request):
    model_type = request.param['model_type']
    keepdims = request.param['keepdims']
    model = Sequential()
    if model_type == 'avg':
        model.add(GlobalAveragePooling2D(input_shape=(in_shape, in_shape, in_filt), keepdims=keepdims))
    elif model_type == 'max':
        model.add(GlobalMaxPooling2D(input_shape=(in_shape, in_shape, in_filt), keepdims=keepdims))
    model.compile()
    return model, model_type, keepdims


<<<<<<< HEAD
@pytest.mark.parametrize('backend', ['Quartus', 'Vitis', 'Vivado', 'oneAPI'])
=======
@pytest.mark.parametrize('backend', ['Quartus', 'Vitis', 'Vivado', 'Catapult'])
>>>>>>> a357b7a0
@pytest.mark.parametrize(
    'keras_model_2d',
    [
        {'model_type': 'max', 'keepdims': True},
        {'model_type': 'max', 'keepdims': False},
        {'model_type': 'avg', 'keepdims': True},
        {'model_type': 'avg', 'keepdims': False},
    ],
    ids=[
        'model_type-max-keepdims-True',
        'model_type-max-keepdims-False',
        'model_type-avg-keepdims-True',
        'model_type-avg-keepdims-False',
    ],
    indirect=True,
)
@pytest.mark.parametrize('io_type', ['io_parallel', 'io_stream'])
def test_global_pool2d(backend, keras_model_2d, data_2d, io_type):
    model, model_type, keepdims = keras_model_2d

    config = hls4ml.utils.config_from_keras_model(model, default_precision='ap_fixed<32,9>', granularity='name')

    hls_model = hls4ml.converters.convert_from_keras_model(
        model,
        hls_config=config,
        io_type=io_type,
        output_dir=str(test_root_path / f'hls4mlprj_globalplool2d_{backend}_{io_type}_{model_type}_keepdims{keepdims}'),
        backend=backend,
    )
    hls_model.compile()

    y_keras = model.predict(data_2d)
    y_hls = hls_model.predict(data_2d).reshape(y_keras.shape)
    np.testing.assert_allclose(y_keras, y_hls, rtol=0, atol=atol, verbose=True)<|MERGE_RESOLUTION|>--- conflicted
+++ resolved
@@ -32,11 +32,7 @@
     return model, model_type, keepdims
 
 
-<<<<<<< HEAD
-@pytest.mark.parametrize('backend', ['Quartus', 'Vitis', 'Vivado', 'oneAPI'])
-=======
-@pytest.mark.parametrize('backend', ['Quartus', 'Vitis', 'Vivado', 'Catapult'])
->>>>>>> a357b7a0
+@pytest.mark.parametrize('backend', ['Quartus', 'Vitis', 'Vivado', 'Catapult', 'oneAPI'])
 @pytest.mark.parametrize(
     'keras_model_1d',
     [
@@ -91,11 +87,7 @@
     return model, model_type, keepdims
 
 
-<<<<<<< HEAD
-@pytest.mark.parametrize('backend', ['Quartus', 'Vitis', 'Vivado', 'oneAPI'])
-=======
-@pytest.mark.parametrize('backend', ['Quartus', 'Vitis', 'Vivado', 'Catapult'])
->>>>>>> a357b7a0
+@pytest.mark.parametrize('backend', ['Quartus', 'Vitis', 'Vivado', 'Catapult', 'oneAPI'])
 @pytest.mark.parametrize(
     'keras_model_2d',
     [
