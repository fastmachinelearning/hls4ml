from glob import glob
from pathlib import Path

import keras
import numpy as np
import pytest

import hls4ml

test_root_path = Path(__file__).parent


@pytest.mark.parametrize('k', [0, 1])
@pytest.mark.parametrize('i', [4, 8, 10])
@pytest.mark.parametrize('f', [-2, 0, 2, 7, 14])
def test_weight_writer(k, i, f):
    k, b, i = k, k + i + f, k + i
    w = np.array([[np.float32(2.0**-f)]])
    u = '' if k else 'u'
    dtype = f'{u}fixed<{b}, {i}>'
    hls_config = {'LayerName': {'dense': {'Precision': {'weight': dtype}}}}

    model = keras.Sequential([keras.layers.Dense(1, input_shape=(1,), name='dense')])
    model.layers[0].kernel.assign(keras.backend.constant(w))
    output_dir = str(test_root_path / f'hls4ml_prj_test_weight_writer_{dtype}')

    model_hls = hls4ml.converters.convert_from_keras_model(
        model, hls_config=hls_config, output_dir=output_dir, write_weights_txt=True
    )
    model_hls.write()

    w_paths = glob(str(Path(output_dir) / 'firmware/weights/w*.txt'))
    assert len(w_paths) == 1

    w_loaded = np.loadtxt(w_paths[0], delimiter=',').reshape(1, 1)
<<<<<<< HEAD
    print(f'{w[0, 0]:.14}', f'{w_loaded[0, 0]:.14}')
=======
>>>>>>> 2898ab2f
    assert np.all(w == w_loaded)<|MERGE_RESOLUTION|>--- conflicted
+++ resolved
@@ -33,8 +33,4 @@
     assert len(w_paths) == 1
 
     w_loaded = np.loadtxt(w_paths[0], delimiter=',').reshape(1, 1)
-<<<<<<< HEAD
-    print(f'{w[0, 0]:.14}', f'{w_loaded[0, 0]:.14}')
-=======
->>>>>>> 2898ab2f
     assert np.all(w == w_loaded)