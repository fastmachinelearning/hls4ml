--- conflicted
+++ resolved
@@ -1,12 +1,6 @@
-<<<<<<< HEAD
-import glob
-import itertools
-import os
-=======
 import itertools
 import os
 from pathlib import Path
->>>>>>> 2898ab2f
 
 import yaml
 
@@ -26,8 +20,6 @@
 
 n_test_files_per_yml = int(os.environ.get('N_TESTS_PER_YAML', 4))
 
-<<<<<<< HEAD
-=======
 BLACKLIST = {'test_reduction'}
 
 
@@ -36,7 +28,6 @@
     name = path.stem.replace('test_', '')
     return name
 
->>>>>>> 2898ab2f
 
 def batched(iterable, chunk_size):
     iterator = iter(iterable)
@@ -50,39 +41,6 @@
         return 'example-models' in content
 
 
-<<<<<<< HEAD
-yml = None
-tests = glob.glob('test_*.py')
-for test_batch in batched(tests, n_test_files_per_yml):
-    name = '+'.join([test.replace('test_', '').replace('.py', '') for test in test_batch])
-    test_files = ' '.join(list(test_batch))
-    uses_example_models = int(any([uses_example_model(test) for test in test_batch]))
-
-    new_yml = yaml.safe_load(template.format(name, test_files, uses_example_models))
-    if yml is None:
-        yml = new_yml
-    else:
-        yml.update(new_yml)
-
-# hls4ml Optimization API
-tests = glob.glob('test_optimization/test_*.py')
-for test in tests:
-    name = test.replace('test_optimization/', '').replace('test_', '').replace('.py', '')
-    new_yml = yaml.safe_load(template.format(name, f'test_optimization/test_{name}.py', int(uses_example_model(test))))
-    if yml is None:
-        yml = new_yml
-    else:
-        yml.update(new_yml)
-
-tests = glob.glob('test_optimization/test_keras/test_*.py')
-for test in tests:
-    # For now, skip Keras Surgeon [conflicting versions]
-    if 'test_reduction' not in test:
-        name = test.replace('test_optimization/test_keras/', '').replace('test_', '').replace('.py', '')
-        new_yml = yaml.safe_load(
-            template.format(name, f'test_optimization/test_keras/test_{name}.py', int(uses_example_model(test)))
-        )
-=======
 def generate_test_yaml(test_root='.'):
     test_root = Path(test_root)
     test_paths = [path for path in test_root.glob('**/test_*.py') if path.stem not in BLACKLIST]
@@ -101,7 +59,6 @@
         test_files = ' '.join([str(path.relative_to(test_root)) for path in batch_paths])
         batch_need_example_model = int(any([need_example_models[i] for i in batch_idxs]))
         diff_yml = yaml.safe_load(template.format(name, test_files, batch_need_example_model))
->>>>>>> 2898ab2f
         if yml is None:
             yml = diff_yml
         else:
