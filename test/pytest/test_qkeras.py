import warnings
from pathlib import Path

import numpy as np
import pytest
from qkeras.qlayers import QActivation, QDense
from qkeras.quantizers import binary, quantized_bits, quantized_relu, ternary
from qkeras.utils import _add_supported_quantized_objects
from sklearn.datasets import fetch_openml
from sklearn.model_selection import train_test_split
from sklearn.preprocessing import LabelEncoder, StandardScaler
<<<<<<< HEAD
from tensorflow.keras.models import Sequential, Model, model_from_json
from tensorflow.keras.optimizers import Adam
from tensorflow.keras.regularizers import l1
from tensorflow.keras.layers import Activation, BatchNormalization, Input
from qkeras.qlayers import QDense, QActivation
from qkeras.quantizers import quantized_bits, quantized_relu, ternary, binary, quantized_tanh, quantized_sigmoid
from qkeras.utils import _add_supported_quantized_objects; co = {}; _add_supported_quantized_objects(co)
=======
from tensorflow.keras.layers import BatchNormalization, Input
from tensorflow.keras.models import Model, Sequential, model_from_json
from tensorflow.keras.utils import to_categorical

import hls4ml

co = {}
_add_supported_quantized_objects(co)

>>>>>>> 29f131b0

warnings.filterwarnings("ignore", message="numpy.dtype size changed")
warnings.filterwarnings("ignore", message="numpy.ufunc size changed")

test_root_path = Path(__file__).parent
example_model_path = (test_root_path / '../../example-models').resolve()


@pytest.fixture(scope='module')
def get_jettagging_data():
    '''
    Download the jet tagging dataset
    '''
    print("Fetching data from openml")
    data = fetch_openml('hls4ml_lhc_jets_hlf')
    X, y = data['data'], data['target']
    le = LabelEncoder()
    y = le.fit_transform(y)
    y = to_categorical(y, 5)
    X_train_val, X_test, y_train_val, y_test = train_test_split(X, y, test_size=0.2, random_state=42)
    scaler = StandardScaler()
    X_train_val = scaler.fit_transform(X_train_val)
    X_test = scaler.transform(X_test)
    return X_train_val, X_test, y_train_val, y_test


@pytest.fixture(scope='module')
def load_jettagging_model():
<<<<<<< HEAD
  '''
  Load the 3 hidden layer QKeras example model trained on the jet tagging dataset
  '''
  model_path = example_model_path / 'keras/qkeras_3layer.json'
  with model_path.open('r') as f:
    jsons = f.read()
  model = model_from_json(jsons, custom_objects=co)
  model.load_weights(example_model_path / 'keras/qkeras_3layer_weights.h5')
  return model
=======
    '''
    Load the 3 hidden layer QKeras example model trained on the jet tagging dataset
    '''
    model_path = example_model_path / 'keras/qkeras_3layer.json'
    with model_path.open('r') as f:
        jsons = f.read()
    model = model_from_json(jsons, custom_objects=co)
    model.load_weights(example_model_path / 'keras/qkeras_3layer_weights.h5')
    return model

>>>>>>> 29f131b0

# TODO - Paramaterize for Quartus (different strategies?)
@pytest.fixture
@pytest.mark.parametrize('strategy', ['latency', 'resource'])
def convert(load_jettagging_model, strategy):
<<<<<<< HEAD
  '''
  Convert a QKeras model trained on the jet tagging dataset
  '''
  model = load_jettagging_model

  config = hls4ml.utils.config_from_keras_model(model, granularity='name')
  config['Model']['Strategy'] = strategy
  config['LayerName']['softmax']['exp_table_t'] = 'ap_fixed<18,8>'
  config['LayerName']['softmax']['inv_table_t'] = 'ap_fixed<18,4>'
  hls_model = hls4ml.converters.convert_from_keras_model(model,
                                                       hls_config=config,
                                                       output_dir=str(test_root_path / 'hls4mlprj_qkeras_accuracy_{}'.format(strategy)),
                                                       part='xcu250-figd2104-2L-e')
  hls_model.compile()
  return hls_model
=======
    '''
    Convert a QKeras model trained on the jet tagging dataset
    '''
    model = load_jettagging_model
    hls4ml.model.optimizer.get_optimizer('output_rounding_saturation_mode').configure(
        layers=['Activation'], rounding_mode='AP_RND', saturation_mode='AP_SAT'
    )

    config = hls4ml.utils.config_from_keras_model(model, granularity='name')
    config['Model']['Strategy'] = strategy
    config['LayerName']['softmax']['exp_table_t'] = 'ap_fixed<18,8>'
    config['LayerName']['softmax']['inv_table_t'] = 'ap_fixed<18,4>'
    hls_model = hls4ml.converters.convert_from_keras_model(
        model,
        hls_config=config,
        output_dir=str(test_root_path / f'hls4mlprj_qkeras_accuracy_{strategy}'),
        part='xcu250-figd2104-2L-e',
    )
    hls4ml.model.optimizer.get_optimizer('output_rounding_saturation_mode').configure(layers=[])
    hls_model.compile()
    return hls_model

>>>>>>> 29f131b0

@pytest.mark.parametrize('strategy', ['latency', 'resource'])
def test_accuracy(convert, load_jettagging_model, get_jettagging_data, strategy):
    '''
    Test the hls4ml-evaluated accuracy of a 3 hidden layer QKeras model trained on
    the jet tagging dataset. QKeras model accuracy is required to be over 70%, and
    hls4ml accuracy required to be within 1% of the QKeras model accuracy.
    '''
    print("Test accuracy")
    from sklearn.metrics import accuracy_score

    X_train_val, X_test, y_train_val, y_test = get_jettagging_data

    hls_model = convert
    model = load_jettagging_model

    y_qkeras = model.predict(np.ascontiguousarray(X_test))
    y_hls4ml = hls_model.predict(np.ascontiguousarray(X_test))

    acc_qkeras = accuracy_score(np.argmax(y_test, axis=1), np.argmax(y_qkeras, axis=1))
    acc_hls4ml = accuracy_score(np.argmax(y_test, axis=1), np.argmax(y_hls4ml, axis=1))
    rel_diff = abs(acc_qkeras - acc_hls4ml) / acc_qkeras

    print(f'Accuracy qkeras:     {acc_qkeras}')
    print(f'Accuracy hls4ml:     {acc_hls4ml}')
    print(f'Relative difference: {rel_diff}')

    assert acc_qkeras > 0.7 and rel_diff < 0.01


def randX(batch_size, N):
    return np.random.rand(batch_size, N)


@pytest.fixture(scope='module')
def randX_100_16():
    return randX(100, 16)


# TODO: include wider bitwidths when that can be made to pass
# Note 4-bit test can still fail sometimes depending on random seed
# https://github.com/fastmachinelearning/hls4ml/issues/381
# @pytest.mark.parametrize('bits', [4, 6, 8])
@pytest.mark.parametrize('bits,alpha', [(4, 1), (4, 'auto_po2')])
@pytest.mark.parametrize('backend', ['Vivado', 'Quartus'])
@pytest.mark.parametrize('io_type', ['io_parallel', 'io_stream'])
def test_single_dense_activation_exact(randX_100_16, bits, alpha, backend, io_type):
<<<<<<< HEAD
  '''
  Test a single Dense -> Activation layer topology for
  bit exactness with number of bits parameter
  '''
  X = randX_100_16
  model = Sequential()
  model.add(QDense(16, input_shape=(16,), name='fc1',
                  kernel_quantizer=quantized_bits(bits,0,alpha=alpha), bias_quantizer=quantized_bits(bits,0,alpha=1),
                  kernel_initializer='lecun_uniform'))
  model.add(QActivation(activation=quantized_relu(bits,0), name='relu1'))
  model.compile()

  config = hls4ml.utils.config_from_keras_model(model, granularity='name')
  output_dir = str(test_root_path / 'hls4mlprj_qkeras_single_dense_activation_exact_{}_{}_{}_{}'.format(bits, alpha, backend, io_type))
  hls_model = hls4ml.converters.convert_from_keras_model(model,
                                                       hls_config=config,
                                                       output_dir=output_dir,
                                                       backend=backend,
                                                       io_type=io_type)
  hls_model.compile()

  y_qkeras = model.predict(X)
  y_hls4ml = hls_model.predict(X)
  # Goal is to get it passing with all equal
  #np.testing.assert_array_equal(y_qkeras, y_hls4ml)
  # For now allow matching within 1 bit
  np.testing.assert_allclose(y_qkeras.ravel(), y_hls4ml.ravel(), atol=2**-bits, rtol=1.0)
=======
    '''
    Test a single Dense -> Activation layer topology for
    bit exactness with number of bits parameter
    '''
    X = randX_100_16
    model = Sequential()
    model.add(
        QDense(
            16,
            input_shape=(16,),
            name='fc1',
            kernel_quantizer=quantized_bits(bits, 0, alpha=alpha),
            bias_quantizer=quantized_bits(bits, 0, alpha=1),
            kernel_initializer='lecun_uniform',
        )
    )
    model.add(QActivation(activation=quantized_relu(bits, 0), name='relu1'))
    model.compile()

    hls4ml.model.optimizer.get_optimizer('output_rounding_saturation_mode').configure(
        layers=['relu1'], rounding_mode='AP_RND_CONV', saturation_mode='AP_SAT'
    )
    config = hls4ml.utils.config_from_keras_model(model, granularity='name')
    output_dir = str(test_root_path / f'hls4mlprj_qkeras_single_dense_activation_exact_{bits}_{alpha}_{backend}_{io_type}')
    hls_model = hls4ml.converters.convert_from_keras_model(
        model, hls_config=config, output_dir=output_dir, backend=backend, io_type=io_type
    )
    hls4ml.model.optimizer.get_optimizer('output_rounding_saturation_mode').configure(layers=[])
    hls_model.compile()

    y_qkeras = model.predict(X)
    y_hls4ml = hls_model.predict(X)
    # Goal is to get it passing with all equal
    # np.testing.assert_array_equal(y_qkeras, y_hls4ml)
    # For now allow matching within 1 bit
    np.testing.assert_allclose(y_qkeras.ravel(), y_hls4ml.ravel(), atol=2**-bits, rtol=1.0)

>>>>>>> 29f131b0

@pytest.fixture
def make_btnn(test_no, N, kernel_quantizer, bias_quantizer, activation_quantizer, use_batchnorm, is_xnor):
    shape = (N,)
    model = Sequential()
    model.add(QDense(10, input_shape=shape, kernel_quantizer=kernel_quantizer, bias_quantizer=bias_quantizer, name='dense'))
    if use_batchnorm:
        model.add(BatchNormalization(name='bn'))
    model.add(QActivation(activation=activation_quantizer))
    model.compile()
    return model, is_xnor, test_no


@pytest.fixture(scope='module')
def randX_100_10():
    return randX(100, 10)


@pytest.mark.parametrize(
    'test_no,N,kernel_quantizer,bias_quantizer,activation_quantizer,use_batchnorm,is_xnor',
    [
        (1, 10, ternary(alpha=1), quantized_bits(5, 2), 'binary_tanh', False, False),
        (2, 10, binary(), quantized_bits(5, 2), 'binary_tanh', False, True),
        (3, 10, ternary(alpha='auto'), quantized_bits(5, 2), binary(), True, True),
        (4, 10, ternary(alpha='auto'), quantized_bits(5, 2), 'ternary', True, False),
        (5, 10, ternary(alpha='auto'), quantized_bits(5, 2), ternary(threshold=0.2), True, False),
        (6, 10, ternary(alpha='auto'), quantized_bits(5, 2), ternary(threshold=0.8), True, False),
        (7, 10, binary(), quantized_bits(5, 2), binary(), False, True),
    ],
)
@pytest.mark.parametrize('backend', ['Vivado', 'Quartus'])
@pytest.mark.parametrize('io_type', ['io_parallel', 'io_stream'])
def test_btnn(make_btnn, randX_100_10, backend, io_type):
    model, is_xnor, test_no = make_btnn
    X = randX_100_10
    cfg = hls4ml.utils.config_from_keras_model(model, granularity='name', backend=backend)
    output_dir = str(test_root_path / f'hls4mlprj_btnn_{test_no}_{backend}_{io_type}')
    hls_model = hls4ml.converters.convert_from_keras_model(
        model, output_dir=output_dir, hls_config=cfg, backend=backend, io_type=io_type
    )
    hls_model.compile()
    y_hls = hls_model.predict(X)
    # hls4ml may return XNOR binary
    if is_xnor:
        y_hls = np.where(y_hls == 0, -1, 1)
    y_ker = model.predict(X)
    wrong = (y_hls != y_ker).ravel()
    assert sum(wrong) / len(wrong) < 0.005


@pytest.fixture(scope='module')
def randX_1000_1():
    return randX(1000, 1)


# TODO: include quantized_relu tests when they are made to pass
# https://github.com/fastmachinelearning/hls4ml/issues/377
@pytest.mark.parametrize(
    'quantizer',
    [
        (quantized_bits(8, 0)),
        (quantized_bits(8, 4)),
        (quantized_bits(4, 2)),
        (quantized_bits(4, 0)),
        (quantized_bits(10, 0)),
        (quantized_relu(4)),
        (quantized_relu(4, 2)),
        (quantized_relu(8)),
        (quantized_relu(8, 4)),
        (quantized_relu(10)),
        (quantized_relu(10, 5)),
    ],
)
@pytest.mark.parametrize('backend', ['Vivado', 'Quartus'])
@pytest.mark.parametrize('io_type', ['io_parallel', 'io_stream'])
def test_quantizer(randX_1000_1, quantizer, backend, io_type):
<<<<<<< HEAD
  '''
  Test a single quantizer as an Activation function.
  Checks the type inference through the conversion is correct without just
  using the same logic.
  '''
  X = randX_1000_1
  X = np.round(X * 2**10) * 2**-10 # make it an exact ap_fixed<16,6>
  model = Sequential()
  model.add(QActivation(input_shape=(1,), activation=quantizer, name='quantizer'))
  model.compile()

  config = hls4ml.utils.config_from_keras_model(model, granularity='name')
  output_dir = str(test_root_path / 'hls4mlprj_qkeras_quantizer_{}_{}_{}_{}_{}'.format(quantizer.__class__.__name__,
                                                            quantizer.bits, quantizer.integer, backend, io_type))
  hls_model = hls4ml.converters.convert_from_keras_model(model,
                                                       hls_config=config,
                                                       output_dir=output_dir,
                                                       backend=backend,
                                                       io_type=io_type)
  hls_model.compile()

  y_qkeras = model.predict(X)
  y_hls4ml = hls_model.predict(X)
  # Goal is to get it passing with all equal
  np.testing.assert_array_equal(y_qkeras, y_hls4ml)
=======
    '''
    Test a single quantizer as an Activation function.
    Checks the type inference through the conversion is correct without just
    using the same logic.
    '''
    X = randX_1000_1
    X = np.round(X * 2**10) * 2**-10  # make it an exact ap_fixed<16,6>
    model = Sequential()
    model.add(QActivation(input_shape=(1,), activation=quantizer, name='quantizer'))
    model.compile()

    hls4ml.model.optimizer.get_optimizer('output_rounding_saturation_mode').configure(
        layers=['quantizer'], rounding_mode='AP_RND_CONV', saturation_mode='AP_SAT'
    )
    config = hls4ml.utils.config_from_keras_model(model, granularity='name')
    output_dir = str(
        test_root_path
        / 'hls4mlprj_qkeras_quantizer_{}_{}_{}_{}_{}'.format(
            quantizer.__class__.__name__, quantizer.bits, quantizer.integer, backend, io_type
        )
    )
    hls_model = hls4ml.converters.convert_from_keras_model(
        model, hls_config=config, output_dir=output_dir, backend=backend, io_type=io_type
    )
    hls4ml.model.optimizer.get_optimizer('output_rounding_saturation_mode').configure(layers=[])
    hls_model.compile()

    y_qkeras = model.predict(X)
    y_hls4ml = hls_model.predict(X)
    # Goal is to get it passing with all equal
    np.testing.assert_array_equal(y_qkeras, y_hls4ml)
>>>>>>> 29f131b0


@pytest.mark.parametrize('quantizer', [(quantized_tanh(8)),
                                       (quantized_sigmoid(5)),
                                       (quantized_sigmoid(7, use_real_sigmoid=True))
                                       ])
@pytest.mark.parametrize('backend', ['Vivado', 'Quartus'])
@pytest.mark.parametrize('io_type', ['io_parallel', 'io_stream'])
def test_quantizer_special(randX_1000_1, quantizer, backend, io_type):
  '''
  Test a single quantizer (tanh or sigmoid) as an Activation function.
  Checks the type inference through the conversion is correct without just
  using the same logic.
  '''
  X = randX_1000_1
  X = np.round(X * 2**10) * 2**-10 # make it an exact ap_fixed<16,6>
  model = Sequential()
  model.add(QActivation(input_shape=(1,), activation=quantizer, name='quantizer'))
  model.compile()

  config = hls4ml.utils.config_from_keras_model(model, granularity='name')
  output_dir = str(test_root_path / 'hls4mlprj_qkeras_quantizer_{}_{}_{}_{}'.format(quantizer.__class__.__name__,
                                                            quantizer.bits, backend, io_type))
  hls_model = hls4ml.converters.convert_from_keras_model(model,
                                                       hls_config=config,
                                                       output_dir=output_dir,
                                                       backend=backend,
                                                       io_type=io_type)
  hls_model.compile()

  y_qkeras = model.predict(X)
  y_hls4ml = hls_model.predict(X)
  # Goal is to get it passing with all equal
  np.testing.assert_allclose(y_qkeras, y_hls4ml, rtol=1e-2, atol=0.02)


@pytest.mark.parametrize(
    'weight_quantizer,activation_quantizer,',
    [
        ('binary', 'binary'),
        ('ternary', 'ternary'),
        ('quantized_bits(4, 0, alpha=1)', 'quantized_relu(2, 0)'),
        ('quantized_bits(4, 0, alpha=1)', 'quantized_relu(4, 0)'),
        ('quantized_bits(4, 0, alpha=1)', 'quantized_relu(8, 0)'),
    ],
)
def test_qactivation_kwarg(randX_100_10, activation_quantizer, weight_quantizer):
    if activation_quantizer in ['binary', 'ternary']:
        name = 'bnbt_qdense_alpha'
    else:
        name = f'qdense_{eval(activation_quantizer).__class__.__name__}'

    inputs = Input(shape=(10,))

    outputs = QDense(
        10,
        activation=activation_quantizer,
        name='qdense',
        kernel_quantizer=weight_quantizer,
        bias_quantizer=weight_quantizer,
        kernel_initializer='lecun_uniform',
    )(inputs)
    model = Model(inputs, outputs)

<<<<<<< HEAD
    config = hls4ml.utils.config_from_keras_model(
        model,
        granularity='name'
=======
    hls4ml.model.optimizer.get_optimizer('output_rounding_saturation_mode').configure(
        layers=[name], rounding_mode='AP_RND_CONV', saturation_mode='AP_SAT'
>>>>>>> 29f131b0
    )
    config = hls4ml.utils.config_from_keras_model(model, granularity='name')

    out_dir = str(test_root_path / f'hls4mlprj_qactivation_kwarg_{activation_quantizer}')

<<<<<<< HEAD
    hls_model = hls4ml.converters.convert_from_keras_model(
        model,
        hls_config=config,
        output_dir=out_dir
    )
=======
    hls_model = hls4ml.converters.convert_from_keras_model(model, hls_config=config, output_dir=out_dir)
    hls4ml.model.optimizer.get_optimizer('output_rounding_saturation_mode').configure(layers=[])
>>>>>>> 29f131b0
    hls_model.compile()

    # Verify if activation in hls_model
    assert name in [layer.name for layer in hls_model.get_layers()]

    # Output tests
    X = randX_100_10
    X = np.round(X * 2**10) * 2**-10
    y_qkeras = model.predict(X)
    y_hls4ml = hls_model.predict(X)
    if hasattr(eval(activation_quantizer), 'bits'):
        np.testing.assert_allclose(
            y_qkeras.ravel(), y_hls4ml.ravel(), atol=2 ** -(eval(activation_quantizer).bits - 1), rtol=1.0
        )
    else:
        if activation_quantizer == 'binary':
            y_hls4ml = np.where(y_hls4ml == 0, -1, 1)
        wrong = (y_hls4ml != y_qkeras).ravel()
        assert sum(wrong) / len(wrong) <= 0.005<|MERGE_RESOLUTION|>--- conflicted
+++ resolved
@@ -4,20 +4,11 @@
 import numpy as np
 import pytest
 from qkeras.qlayers import QActivation, QDense
-from qkeras.quantizers import binary, quantized_bits, quantized_relu, ternary
+from qkeras.quantizers import binary, quantized_bits, quantized_relu, quantized_sigmoid, quantized_tanh, ternary
 from qkeras.utils import _add_supported_quantized_objects
 from sklearn.datasets import fetch_openml
 from sklearn.model_selection import train_test_split
 from sklearn.preprocessing import LabelEncoder, StandardScaler
-<<<<<<< HEAD
-from tensorflow.keras.models import Sequential, Model, model_from_json
-from tensorflow.keras.optimizers import Adam
-from tensorflow.keras.regularizers import l1
-from tensorflow.keras.layers import Activation, BatchNormalization, Input
-from qkeras.qlayers import QDense, QActivation
-from qkeras.quantizers import quantized_bits, quantized_relu, ternary, binary, quantized_tanh, quantized_sigmoid
-from qkeras.utils import _add_supported_quantized_objects; co = {}; _add_supported_quantized_objects(co)
-=======
 from tensorflow.keras.layers import BatchNormalization, Input
 from tensorflow.keras.models import Model, Sequential, model_from_json
 from tensorflow.keras.utils import to_categorical
@@ -27,7 +18,6 @@
 co = {}
 _add_supported_quantized_objects(co)
 
->>>>>>> 29f131b0
 
 warnings.filterwarnings("ignore", message="numpy.dtype size changed")
 warnings.filterwarnings("ignore", message="numpy.ufunc size changed")
@@ -56,17 +46,6 @@
 
 @pytest.fixture(scope='module')
 def load_jettagging_model():
-<<<<<<< HEAD
-  '''
-  Load the 3 hidden layer QKeras example model trained on the jet tagging dataset
-  '''
-  model_path = example_model_path / 'keras/qkeras_3layer.json'
-  with model_path.open('r') as f:
-    jsons = f.read()
-  model = model_from_json(jsons, custom_objects=co)
-  model.load_weights(example_model_path / 'keras/qkeras_3layer_weights.h5')
-  return model
-=======
     '''
     Load the 3 hidden layer QKeras example model trained on the jet tagging dataset
     '''
@@ -77,36 +56,15 @@
     model.load_weights(example_model_path / 'keras/qkeras_3layer_weights.h5')
     return model
 
->>>>>>> 29f131b0
 
 # TODO - Paramaterize for Quartus (different strategies?)
 @pytest.fixture
 @pytest.mark.parametrize('strategy', ['latency', 'resource'])
 def convert(load_jettagging_model, strategy):
-<<<<<<< HEAD
-  '''
-  Convert a QKeras model trained on the jet tagging dataset
-  '''
-  model = load_jettagging_model
-
-  config = hls4ml.utils.config_from_keras_model(model, granularity='name')
-  config['Model']['Strategy'] = strategy
-  config['LayerName']['softmax']['exp_table_t'] = 'ap_fixed<18,8>'
-  config['LayerName']['softmax']['inv_table_t'] = 'ap_fixed<18,4>'
-  hls_model = hls4ml.converters.convert_from_keras_model(model,
-                                                       hls_config=config,
-                                                       output_dir=str(test_root_path / 'hls4mlprj_qkeras_accuracy_{}'.format(strategy)),
-                                                       part='xcu250-figd2104-2L-e')
-  hls_model.compile()
-  return hls_model
-=======
     '''
     Convert a QKeras model trained on the jet tagging dataset
     '''
     model = load_jettagging_model
-    hls4ml.model.optimizer.get_optimizer('output_rounding_saturation_mode').configure(
-        layers=['Activation'], rounding_mode='AP_RND', saturation_mode='AP_SAT'
-    )
 
     config = hls4ml.utils.config_from_keras_model(model, granularity='name')
     config['Model']['Strategy'] = strategy
@@ -122,7 +80,6 @@
     hls_model.compile()
     return hls_model
 
->>>>>>> 29f131b0
 
 @pytest.mark.parametrize('strategy', ['latency', 'resource'])
 def test_accuracy(convert, load_jettagging_model, get_jettagging_data, strategy):
@@ -170,35 +127,6 @@
 @pytest.mark.parametrize('backend', ['Vivado', 'Quartus'])
 @pytest.mark.parametrize('io_type', ['io_parallel', 'io_stream'])
 def test_single_dense_activation_exact(randX_100_16, bits, alpha, backend, io_type):
-<<<<<<< HEAD
-  '''
-  Test a single Dense -> Activation layer topology for
-  bit exactness with number of bits parameter
-  '''
-  X = randX_100_16
-  model = Sequential()
-  model.add(QDense(16, input_shape=(16,), name='fc1',
-                  kernel_quantizer=quantized_bits(bits,0,alpha=alpha), bias_quantizer=quantized_bits(bits,0,alpha=1),
-                  kernel_initializer='lecun_uniform'))
-  model.add(QActivation(activation=quantized_relu(bits,0), name='relu1'))
-  model.compile()
-
-  config = hls4ml.utils.config_from_keras_model(model, granularity='name')
-  output_dir = str(test_root_path / 'hls4mlprj_qkeras_single_dense_activation_exact_{}_{}_{}_{}'.format(bits, alpha, backend, io_type))
-  hls_model = hls4ml.converters.convert_from_keras_model(model,
-                                                       hls_config=config,
-                                                       output_dir=output_dir,
-                                                       backend=backend,
-                                                       io_type=io_type)
-  hls_model.compile()
-
-  y_qkeras = model.predict(X)
-  y_hls4ml = hls_model.predict(X)
-  # Goal is to get it passing with all equal
-  #np.testing.assert_array_equal(y_qkeras, y_hls4ml)
-  # For now allow matching within 1 bit
-  np.testing.assert_allclose(y_qkeras.ravel(), y_hls4ml.ravel(), atol=2**-bits, rtol=1.0)
-=======
     '''
     Test a single Dense -> Activation layer topology for
     bit exactness with number of bits parameter
@@ -218,9 +146,6 @@
     model.add(QActivation(activation=quantized_relu(bits, 0), name='relu1'))
     model.compile()
 
-    hls4ml.model.optimizer.get_optimizer('output_rounding_saturation_mode').configure(
-        layers=['relu1'], rounding_mode='AP_RND_CONV', saturation_mode='AP_SAT'
-    )
     config = hls4ml.utils.config_from_keras_model(model, granularity='name')
     output_dir = str(test_root_path / f'hls4mlprj_qkeras_single_dense_activation_exact_{bits}_{alpha}_{backend}_{io_type}')
     hls_model = hls4ml.converters.convert_from_keras_model(
@@ -236,7 +161,6 @@
     # For now allow matching within 1 bit
     np.testing.assert_allclose(y_qkeras.ravel(), y_hls4ml.ravel(), atol=2**-bits, rtol=1.0)
 
->>>>>>> 29f131b0
 
 @pytest.fixture
 def make_btnn(test_no, N, kernel_quantizer, bias_quantizer, activation_quantizer, use_batchnorm, is_xnor):
@@ -253,6 +177,38 @@
 @pytest.fixture(scope='module')
 def randX_100_10():
     return randX(100, 10)
+
+
+@pytest.mark.parametrize(
+    'quantizer', [(quantized_tanh(8)), (quantized_sigmoid(5)), (quantized_sigmoid(7, use_real_sigmoid=True))]
+)
+@pytest.mark.parametrize('backend', ['Vivado', 'Quartus'])
+@pytest.mark.parametrize('io_type', ['io_parallel', 'io_stream'])
+def test_quantizer_special(randX_1000_1, quantizer, backend, io_type):
+    '''
+    Test a single quantizer (tanh or sigmoid) as an Activation function.
+    Checks the type inference through the conversion is correct without just
+    using the same logic.
+    '''
+    X = randX_1000_1
+    X = np.round(X * 2**10) * 2**-10  # make it an exact ap_fixed<16,6>
+    model = Sequential()
+    model.add(QActivation(input_shape=(1,), activation=quantizer, name='quantizer'))
+    model.compile()
+
+    config = hls4ml.utils.config_from_keras_model(model, granularity='name')
+    output_dir = str(
+        test_root_path / f'hls4mlprj_qkeras_quantizer_{quantizer.__class__.__name__}_{quantizer.bits}_{backend}_{io_type}'
+    )
+    hls_model = hls4ml.converters.convert_from_keras_model(
+        model, hls_config=config, output_dir=output_dir, backend=backend, io_type=io_type
+    )
+    hls_model.compile()
+
+    y_qkeras = model.predict(X)
+    y_hls4ml = hls_model.predict(X)
+    # Goal is to get it passing with all equal
+    np.testing.assert_allclose(y_qkeras, y_hls4ml, rtol=1e-2, atol=0.02)
 
 
 @pytest.mark.parametrize(
@@ -313,33 +269,6 @@
 @pytest.mark.parametrize('backend', ['Vivado', 'Quartus'])
 @pytest.mark.parametrize('io_type', ['io_parallel', 'io_stream'])
 def test_quantizer(randX_1000_1, quantizer, backend, io_type):
-<<<<<<< HEAD
-  '''
-  Test a single quantizer as an Activation function.
-  Checks the type inference through the conversion is correct without just
-  using the same logic.
-  '''
-  X = randX_1000_1
-  X = np.round(X * 2**10) * 2**-10 # make it an exact ap_fixed<16,6>
-  model = Sequential()
-  model.add(QActivation(input_shape=(1,), activation=quantizer, name='quantizer'))
-  model.compile()
-
-  config = hls4ml.utils.config_from_keras_model(model, granularity='name')
-  output_dir = str(test_root_path / 'hls4mlprj_qkeras_quantizer_{}_{}_{}_{}_{}'.format(quantizer.__class__.__name__,
-                                                            quantizer.bits, quantizer.integer, backend, io_type))
-  hls_model = hls4ml.converters.convert_from_keras_model(model,
-                                                       hls_config=config,
-                                                       output_dir=output_dir,
-                                                       backend=backend,
-                                                       io_type=io_type)
-  hls_model.compile()
-
-  y_qkeras = model.predict(X)
-  y_hls4ml = hls_model.predict(X)
-  # Goal is to get it passing with all equal
-  np.testing.assert_array_equal(y_qkeras, y_hls4ml)
-=======
     '''
     Test a single quantizer as an Activation function.
     Checks the type inference through the conversion is correct without just
@@ -371,41 +300,6 @@
     y_hls4ml = hls_model.predict(X)
     # Goal is to get it passing with all equal
     np.testing.assert_array_equal(y_qkeras, y_hls4ml)
->>>>>>> 29f131b0
-
-
-@pytest.mark.parametrize('quantizer', [(quantized_tanh(8)),
-                                       (quantized_sigmoid(5)),
-                                       (quantized_sigmoid(7, use_real_sigmoid=True))
-                                       ])
-@pytest.mark.parametrize('backend', ['Vivado', 'Quartus'])
-@pytest.mark.parametrize('io_type', ['io_parallel', 'io_stream'])
-def test_quantizer_special(randX_1000_1, quantizer, backend, io_type):
-  '''
-  Test a single quantizer (tanh or sigmoid) as an Activation function.
-  Checks the type inference through the conversion is correct without just
-  using the same logic.
-  '''
-  X = randX_1000_1
-  X = np.round(X * 2**10) * 2**-10 # make it an exact ap_fixed<16,6>
-  model = Sequential()
-  model.add(QActivation(input_shape=(1,), activation=quantizer, name='quantizer'))
-  model.compile()
-
-  config = hls4ml.utils.config_from_keras_model(model, granularity='name')
-  output_dir = str(test_root_path / 'hls4mlprj_qkeras_quantizer_{}_{}_{}_{}'.format(quantizer.__class__.__name__,
-                                                            quantizer.bits, backend, io_type))
-  hls_model = hls4ml.converters.convert_from_keras_model(model,
-                                                       hls_config=config,
-                                                       output_dir=output_dir,
-                                                       backend=backend,
-                                                       io_type=io_type)
-  hls_model.compile()
-
-  y_qkeras = model.predict(X)
-  y_hls4ml = hls_model.predict(X)
-  # Goal is to get it passing with all equal
-  np.testing.assert_allclose(y_qkeras, y_hls4ml, rtol=1e-2, atol=0.02)
 
 
 @pytest.mark.parametrize(
@@ -436,29 +330,11 @@
     )(inputs)
     model = Model(inputs, outputs)
 
-<<<<<<< HEAD
-    config = hls4ml.utils.config_from_keras_model(
-        model,
-        granularity='name'
-=======
-    hls4ml.model.optimizer.get_optimizer('output_rounding_saturation_mode').configure(
-        layers=[name], rounding_mode='AP_RND_CONV', saturation_mode='AP_SAT'
->>>>>>> 29f131b0
-    )
     config = hls4ml.utils.config_from_keras_model(model, granularity='name')
 
     out_dir = str(test_root_path / f'hls4mlprj_qactivation_kwarg_{activation_quantizer}')
 
-<<<<<<< HEAD
-    hls_model = hls4ml.converters.convert_from_keras_model(
-        model,
-        hls_config=config,
-        output_dir=out_dir
-    )
-=======
     hls_model = hls4ml.converters.convert_from_keras_model(model, hls_config=config, output_dir=out_dir)
-    hls4ml.model.optimizer.get_optimizer('output_rounding_saturation_mode').configure(layers=[])
->>>>>>> 29f131b0
     hls_model.compile()
 
     # Verify if activation in hls_model
