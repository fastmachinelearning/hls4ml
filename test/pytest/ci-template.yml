--- conflicted
+++ resolved
@@ -5,10 +5,7 @@
     - k8s-default
   before_script:
     - source ~/.bashrc
-<<<<<<< HEAD
-=======
     - git config --global --add safe.directory /builds/fastmachinelearning/hls4ml
->>>>>>> 2898ab2f
     - git submodule update --init --recursive hls4ml/templates/catapult/
     - if [ $EXAMPLEMODEL == 1 ]; then git submodule update --init example-models; fi
     - conda activate hls4ml-testing
