[metadata]
name = hls4ml
description = Machine learning in FPGAs using HLS
long_description = file: README.md
long_description_content_type = text/markdown
url = https://fastmachinelearning.org/hls4ml
author = hls4ml Team
license = Apache-2.0
license_files = LICENSE
classifiers =
    Development Status :: 4 - Beta
    Intended Audience :: Developers
    Intended Audience :: Science/Research
    License :: OSI Approved :: Apache Software License
    Programming Language :: C++
    Programming Language :: Python :: 3
    Programming Language :: Python :: 3 :: Only
    Topic :: Software Development :: Libraries
    Topic :: Software Development :: Libraries :: Python Modules
description_file = README.md

[options]
packages = find:
install_requires =
    calmjs.parse
    h5py
    numpy
    onnx>=1.4.0
    pydigitalwavetools==1.1
    pyyaml
    qkeras
    tabulate
    tensorflow
python_requires = >=3.8
include_package_data = True
scripts = scripts/hls4ml

[options.entry_points]
pytest_randomly.random_seeder =
    hls4ml = hls4ml:reseed

[options.extras_require]
profiling =
    matplotlib
    pandas
    seaborn
<<<<<<< HEAD
testing =
    pytest
    pytest-cov
    pytest-randomly
    qonnx
    torch
=======
sr =
    sympy
>>>>>>> dea24dcb

[check-manifest]
ignore =
    .github/**
    docs/**
    .pre-commit-config.yaml
    Jenkinsfile
    hls4ml/_version.py<|MERGE_RESOLUTION|>--- conflicted
+++ resolved
@@ -44,17 +44,14 @@
     matplotlib
     pandas
     seaborn
-<<<<<<< HEAD
 testing =
     pytest
     pytest-cov
     pytest-randomly
     qonnx
     torch
-=======
 sr =
     sympy
->>>>>>> dea24dcb
 
 [check-manifest]
 ignore =
