from setuptools import setup
from setuptools import find_packages

import codecs
import os.path

def read(rel_path):
    this_directory = os.path.abspath(os.path.dirname(__file__))
    with codecs.open(os.path.join(this_directory, rel_path), 'r') as fp:
        return fp.read()

def get_version(rel_path):
    for line in read(rel_path).splitlines():
        if line.startswith('__version__'):
            delim = '"' if '"' in line else "'"
            return line.split(delim)[1]
    else:
        raise RuntimeError("Unable to find version string.")

setup(name='hls4ml',
      version=get_version("hls4ml/__init__.py"),
      description='Machine learning in FPGAs using HLS',
      long_description=read('README.md'),
      long_description_content_type='text/markdown',
      author='HLS4ML Team',
      author_email='hls4ml.help@gmail.com',
      url='https://github.com/hls-fpga-machine-learning/hls4ml',
      license='Apache 2.0',
      install_requires=[
          'numpy',
          'six',
          'pyyaml',
          'h5py',
          'onnx>=1.4.0',
          'calmjs.parse',
          'tabulate',
<<<<<<< HEAD
          'pydigitalwavetools==1.1'
=======
          'qkeras',
>>>>>>> eee9ec87
      ],
      extras_require={
        'profiling': [
            'pandas',
            'seaborn',
            'matplotlib'
        ]
      },
      scripts=['scripts/hls4ml'],
      include_package_data=True,
      classifiers=[
          'Development Status :: 3 - Alpha',
          'Intended Audience :: Developers',
          'Intended Audience :: Science/Research',
          'License :: OSI Approved :: Apache Software License',
          'Programming Language :: C++',
          'Programming Language :: Python :: 3',
          'Programming Language :: Python :: 3.6',
          'Topic :: Software Development :: Libraries',
          'Topic :: Software Development :: Libraries :: Python Modules'
      ],
      packages=find_packages())<|MERGE_RESOLUTION|>--- conflicted
+++ resolved
@@ -34,11 +34,8 @@
           'onnx>=1.4.0',
           'calmjs.parse',
           'tabulate',
-<<<<<<< HEAD
           'pydigitalwavetools==1.1'
-=======
           'qkeras',
->>>>>>> eee9ec87
       ],
       extras_require={
         'profiling': [
