//
//    rfnoc-hls-neuralnet: Vivado HLS code for neural-net building blocks
//
//    Copyright (C) 2017 EJ Kreinar
//
//    This program is free software: you can redistribute it and/or modify
//    it under the terms of the GNU General Public License as published by
//    the Free Software Foundation, either version 3 of the License, or
//    (at your option) any later version.
//
//    This program is distributed in the hope that it will be useful,
//    but WITHOUT ANY WARRANTY; without even the implied warranty of
//    MERCHANTABILITY or FITNESS FOR A PARTICULAR PURPOSE.  See the
//    GNU General Public License for more details.
//
//    You should have received a copy of the GNU General Public License
//    along with this program.  If not, see <http://www.gnu.org/licenses/>.
//

#ifndef NNET_ACTIVATION_H_
#define NNET_ACTIVATION_H_

#include <math.h>
#include "ap_fixed.h"
#include "nnet_common.h"



namespace nnet {

struct activ_config
{
    // IO size
    static const unsigned n_in = 10;

    // Internal info
    static const unsigned table_size = 1024;

    // Resource reuse info
    static const unsigned io_type = io_parallel;
    static const unsigned reuse_factor = 1;
    
    // Internal data type definitions    
    typedef ap_fixed<18,8> table_t;
};


// *************************************************
//       RELU Activation
// *************************************************
template<class data_T, class res_T, typename CONFIG_T>
void  relu(data_T data[CONFIG_T::n_in], res_T res[CONFIG_T::n_in])
{
    if (CONFIG_T::io_type == io_parallel){
        #pragma HLS PIPELINE
    }

    data_T datareg;
    for (int ii=0; ii<CONFIG_T::n_in; ii++) {
        if (CONFIG_T::io_type == io_serial){
            #pragma HLS PIPELINE
        }
        datareg = data[ii];
        if (datareg > 0) res[ii] = datareg;
        else res[ii] = 0;
    }
}

template<class data_T, class res_T, int MAX_INT, typename CONFIG_T>
void  relu_max(data_T data[CONFIG_T::n_in], res_T res[CONFIG_T::n_in])
{
    if (CONFIG_T::io_type == io_parallel){
        #pragma HLS PIPELINE
    }

    data_T datareg;
    for (int ii=0; ii<CONFIG_T::n_in; ii++) {
        if (CONFIG_T::io_type == io_serial){
            #pragma HLS PIPELINE
        }
        datareg = data[ii];
        if (datareg < 0) res[ii] = 0;
        else if (datareg > MAX_INT) res[ii] = MAX_INT;
        else res[ii] = datareg;
    }
}

template<class data_T, class res_T, typename CONFIG_T>
void  relu6(data_T data[CONFIG_T::n_in], res_T res[CONFIG_T::n_in])
{
    relu_max<data_T, res_T, 6, CONFIG_T>(data, res);
}


// *************************************************
//       Sigmoid Activation
// *************************************************
inline float sigmoid_fcn_float(float input) {
    return 1.0 / (1 + exp(-input));
}

template<typename CONFIG_T, int N_TABLE>
void init_sigmoid_table(typename CONFIG_T::table_t table_out[N_TABLE])
{
    // Default logistic sigmoid function:
    //   result = 1/(1+e^(-x))
    for (int ii = 0; ii < N_TABLE; ii++) {
        // First, convert from table index to X-value (signed 8-bit, range -8 to +8)
        float in_val = 2*8.0*(ii-float(N_TABLE)/2.0)/float(N_TABLE);
        // Next, compute lookup table function
        typename CONFIG_T::table_t real_val = sigmoid_fcn_float(in_val);
        //std::cout << "Lookup table In Value: " << in_val << " Result: " << real_val << std::endl;
        table_out[ii] = real_val;
    }
}

template<class data_T, class res_T, typename CONFIG_T>
void  sigmoid(data_T data[CONFIG_T::n_in], res_T res[CONFIG_T::n_in])
{
    // Initialize the lookup table
    typename CONFIG_T::table_t sigmoid_table[CONFIG_T::table_size];
    init_sigmoid_table<CONFIG_T, CONFIG_T::table_size>(sigmoid_table);

    if (CONFIG_T::io_type == io_parallel){
        #pragma HLS PIPELINE
    }

    // Index into the lookup table based on data
    int data_round;
    int index;
    for (int ii=0; ii<CONFIG_T::n_in; ii++) {
        if (CONFIG_T::io_type == io_serial){
            #pragma HLS PIPELINE
        }
        data_round = data[ii]*CONFIG_T::table_size/16;
        index = data_round + 8*CONFIG_T::table_size/16;
        if (index < 0)   index = 0;
        if (index > CONFIG_T::table_size-1) index = CONFIG_T::table_size-1;
        res[ii] = (res_T) sigmoid_table[index];
    }
}

// *************************************************
//       Softmax Activation
// *************************************************
inline float exp_fcn_float(float input) {
    return exp(input);
}


template<typename CONFIG_T, int N_TABLE>
void init_exp_table(typename CONFIG_T::table_t table_out[N_TABLE])
{
    for (int ii = 0; ii < N_TABLE; ii++) {
        // First, convert from table index to X-value (signed 8-bit, range -8 to +8)
        float in_val = 2*8.0*(ii-float(N_TABLE)/2.0)/float(N_TABLE);
        // Next, compute lookup table function
        typename CONFIG_T::table_t real_val = exp_fcn_float(in_val);
        //std::cout << "Lookup table In Value: " << in_val << " Result: " << real_val << std::endl;
        table_out[ii] = real_val;
    }
}

template<typename CONFIG_T, int N_TABLE>
void init_invert_table(typename CONFIG_T::table_t table_out[N_TABLE])
{
    // Inversion function:
    //   result = 1/x
    for (int ii = 0; ii < N_TABLE; ii++) {
      // First, convert from table index to X-value (signed 8-bit, range 0 to +64)
	float in_val = 64.0*ii/float(N_TABLE);
        // Next, compute lookup table function
	if (in_val > 0.0) table_out[ii] = 1.0/in_val;
	else table_out[ii] = 0.0;
    }    
}

template<class data_T, class res_T, typename CONFIG_T>
void  softmax(data_T data[CONFIG_T::n_in], res_T res[CONFIG_T::n_in])
{
    // Initialize the lookup table
    typename CONFIG_T::table_t exp_table[CONFIG_T::table_size];
    init_exp_table<CONFIG_T, CONFIG_T::table_size>(exp_table);

    typename CONFIG_T::table_t invert_table[CONFIG_T::table_size];
    init_invert_table<CONFIG_T, CONFIG_T::table_size>(invert_table);

    if (CONFIG_T::io_type == io_parallel){
        // Note: This is going to be a resource hog to run with pipeline, but hey, whatever
        #pragma HLS PIPELINE
    }

    // Index into the lookup table based on data for exponentials
    typename CONFIG_T::table_t exp_res[CONFIG_T::n_in];// different, independent, fixed point precision
    typename CONFIG_T::table_t exp_diff_res[CONFIG_T::n_in][CONFIG_T::n_in];// different, independent, fixed point precision
    int data_round;
    int index;
    for (int ii=0; ii<CONFIG_T::n_in; ii++) {
<<<<<<< HEAD
        if (CONFIG_T::io_type == io_serial){
            #pragma HLS PIPELINE
        }
        data_round = data[ii]*CONFIG_T::table_size/16;
        index = data_round + 8*CONFIG_T::table_size/16;
        if (index < 0)   index = 0;
        if (index > CONFIG_T::table_size-1) index = CONFIG_T::table_size-1;
        exp_res[ii] = exp_table[index];
        exp_res_sum += exp_table[index];
=======
      exp_res[ii] = 0;
      for (int jj=0; jj<CONFIG_T::n_in; jj++) {
	if (ii==jj) exp_diff_res[ii][jj] = 1;
	else {
	  data_round = (data[jj]-data[ii])*CONFIG_T::table_size/16;
	  index = data_round + 8*CONFIG_T::table_size/16;
	  if (index < 0)   index = 0;
	  if (index > CONFIG_T::table_size-1) index = CONFIG_T::table_size-1;
	  exp_diff_res[ii][jj] = exp_table[index];
	}
	exp_res[ii] += exp_diff_res[ii][jj];
      }
>>>>>>> 93a57502
    }

    //Second loop to invert
    for (int ii=0; ii<CONFIG_T::n_in; ii++) {
      int exp_res_index = exp_res[ii]*CONFIG_T::table_size/64;
      if (exp_res_index < 0)   exp_res_index = 0;
      if (exp_res_index > CONFIG_T::table_size-1) exp_res_index = CONFIG_T::table_size-1;
      //typename CONFIG_T::table_t exp_res_invert = invert_table[exp_res_index];
      res[ii] = (res_T) invert_table[exp_res_index];
    }

}

// *************************************************
//       TanH Activation
// *************************************************
template<typename CONFIG_T, int N_TABLE>
void init_tanh_table(typename CONFIG_T::table_t table_out[N_TABLE])
{
    // Implement tanh lookup
    for (int ii = 0; ii < N_TABLE; ii++) {
        // First, convert from table index to X-value (signed 8-bit, range -4 to +4)
        float in_val = 2*4.0*(ii-float(N_TABLE)/2.0)/float(N_TABLE);
        // Next, compute lookup table function
        typename CONFIG_T::table_t real_val = tanh(in_val);
        //std::cout << "Tanh:  Lookup table Index: " <<  ii<< " In Value: " << in_val << " Result: " << real_val << std::endl;
        table_out[ii] = real_val;
    }
}


template<class data_T, class res_T, typename CONFIG_T>
void  tanh(data_T data[CONFIG_T::n_in], res_T res[CONFIG_T::n_in])
{
    // Initialize the lookup table
    typename CONFIG_T::table_t tanh_table[CONFIG_T::table_size];
    init_tanh_table<CONFIG_T, CONFIG_T::table_size>(tanh_table);

    if (CONFIG_T::io_type == io_parallel){
        #pragma HLS PIPELINE
    }

    // Index into the lookup table based on data
    int data_round;
    int index;
    for (int ii=0; ii<CONFIG_T::n_in; ii++) {
        if (CONFIG_T::io_type == io_serial){
            #pragma HLS PIPELINE
        }
        data_round = data[ii]*CONFIG_T::table_size/8;
        index = data_round + 4*CONFIG_T::table_size/8;
        //std::cout << "Input: "  << data[ii] << " Round: " << data_round << " Index: " << index << std::endl;
        if (index < 0)   index = 0;
        if (index > CONFIG_T::table_size-1) index = CONFIG_T::table_size-1;
        res[ii] = (res_T) tanh_table[index];
    }
}

}

#endif<|MERGE_RESOLUTION|>--- conflicted
+++ resolved
@@ -196,19 +196,16 @@
     int data_round;
     int index;
     for (int ii=0; ii<CONFIG_T::n_in; ii++) {
-<<<<<<< HEAD
-        if (CONFIG_T::io_type == io_serial){
-            #pragma HLS PIPELINE
-        }
-        data_round = data[ii]*CONFIG_T::table_size/16;
-        index = data_round + 8*CONFIG_T::table_size/16;
-        if (index < 0)   index = 0;
-        if (index > CONFIG_T::table_size-1) index = CONFIG_T::table_size-1;
-        exp_res[ii] = exp_table[index];
-        exp_res_sum += exp_table[index];
-=======
+      if (CONFIG_T::io_type == io_serial){
+            #pragma HLS UNROLL
+      }
       exp_res[ii] = 0;
+    }
+    for (int ii=0; ii<CONFIG_T::n_in; ii++) {
       for (int jj=0; jj<CONFIG_T::n_in; jj++) {
+        if (CONFIG_T::io_type == io_serial){
+            #pragma HLS PIPELINE
+        }
 	if (ii==jj) exp_diff_res[ii][jj] = 1;
 	else {
 	  data_round = (data[jj]-data[ii])*CONFIG_T::table_size/16;
@@ -219,7 +216,6 @@
 	}
 	exp_res[ii] += exp_diff_res[ii][jj];
       }
->>>>>>> 93a57502
     }
 
     //Second loop to invert
