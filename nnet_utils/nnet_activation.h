--- conflicted
+++ resolved
@@ -232,12 +232,8 @@
 
     // Index into the lookup table based on data for exponentials
     typename CONFIG_T::table_t exp_res[CONFIG_T::n_in];// different, independent, fixed point precision
-<<<<<<< HEAD
     typename CONFIG_T::table_t exp_diff_res;// different, independent, fixed point precision
-=======
-    typename CONFIG_T::table_t exp_diff_res[CONFIG_T::n_in][CONFIG_T::n_in];// different, independent, fixed point precision
     data_T data_cache[CONFIG_T::n_in];
->>>>>>> d53a8a01
     int data_round;
     int index;
     for (int ii=0; ii<CONFIG_T::n_in; ii++) {
